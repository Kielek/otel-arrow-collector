// Copyright The OpenTelemetry Authors
//
// Licensed under the Apache License, Version 2.0 (the "License");
// you may not use this file except in compliance with the License.
// You may obtain a copy of the License at
//
//       http://www.apache.org/licenses/LICENSE-2.0
//
// Unless required by applicable law or agreed to in writing, software
// distributed under the License is distributed on an "AS IS" BASIS,
// WITHOUT WARRANTIES OR CONDITIONS OF ANY KIND, either express or implied.
// See the License for the specific language governing permissions and
// limitations under the License.

package otlpreceiver // import "go.opentelemetry.io/collector/receiver/otlpreceiver"

import (
	"context"
	"errors"
	"fmt"
	"net"
	"net/http"
	"sync"

	arrowpb "github.com/f5/otel-arrow-adapter/api/collector/arrow/v1"
	arrowRecord "github.com/f5/otel-arrow-adapter/pkg/otel/arrow_record"
	"go.uber.org/zap"
	"google.golang.org/grpc"

	"go.opentelemetry.io/collector/component"
	"go.opentelemetry.io/collector/config/configgrpc"
	"go.opentelemetry.io/collector/config/confighttp"
	"go.opentelemetry.io/collector/consumer"
	"go.opentelemetry.io/collector/obsreport"
	"go.opentelemetry.io/collector/pdata/plog/plogotlp"
	"go.opentelemetry.io/collector/pdata/pmetric/pmetricotlp"
	"go.opentelemetry.io/collector/pdata/ptrace/ptraceotlp"
	"go.opentelemetry.io/collector/receiver"
	"go.opentelemetry.io/collector/receiver/otlpreceiver/internal/arrow"
	"go.opentelemetry.io/collector/receiver/otlpreceiver/internal/logs"
	"go.opentelemetry.io/collector/receiver/otlpreceiver/internal/metrics"
	"go.opentelemetry.io/collector/receiver/otlpreceiver/internal/trace"
)

// otlpReceiver is the type that exposes Trace and Metrics reception.
type otlpReceiver struct {
	cfg        *Config
	serverGRPC *grpc.Server
	httpMux    *http.ServeMux
	serverHTTP *http.Server

	tracesReceiver  *trace.Receiver
	metricsReceiver *metrics.Receiver
<<<<<<< HEAD
	logReceiver     *logs.Receiver
	arrowReceiver   *arrow.Receiver
=======
	logsReceiver    *logs.Receiver
>>>>>>> 26f243de
	shutdownWG      sync.WaitGroup

	obsrepGRPC *obsreport.Receiver
	obsrepHTTP *obsreport.Receiver

	settings receiver.CreateSettings
}

// newOtlpReceiver just creates the OpenTelemetry receiver services. It is the caller's
// responsibility to invoke the respective Start*Reception methods as well
// as the various Stop*Reception methods to end it.
func newOtlpReceiver(cfg *Config, set receiver.CreateSettings) (*otlpReceiver, error) {
	r := &otlpReceiver{
		cfg:      cfg,
		settings: set,
	}
	if cfg.HTTP != nil {
		r.httpMux = http.NewServeMux()
	}

	var err error
	r.obsrepGRPC, err = obsreport.NewReceiver(obsreport.ReceiverSettings{
		ReceiverID:             set.ID,
		Transport:              "grpc",
		ReceiverCreateSettings: set,
	})
	if err != nil {
		return nil, err
	}
	r.obsrepHTTP, err = obsreport.NewReceiver(obsreport.ReceiverSettings{
		ReceiverID:             set.ID,
		Transport:              "http",
		ReceiverCreateSettings: set,
	})
	if err != nil {
		return nil, err
	}

	return r, nil
}

func (r *otlpReceiver) startGRPCServer(cfg *configgrpc.GRPCServerSettings, host component.Host) error {
	r.settings.Logger.Info("Starting GRPC server", zap.String("endpoint", cfg.NetAddr.Endpoint))

	gln, err := cfg.ToListener()
	if err != nil {
		return err
	}
	r.shutdownWG.Add(1)
	go func() {
		defer r.shutdownWG.Done()

		if errGrpc := r.serverGRPC.Serve(gln); errGrpc != nil && !errors.Is(errGrpc, grpc.ErrServerStopped) {
			host.ReportFatalError(errGrpc)
		}
	}()
	return nil
}

func (r *otlpReceiver) startHTTPServer(cfg *confighttp.HTTPServerSettings, host component.Host) error {
	r.settings.Logger.Info("Starting HTTP server", zap.String("endpoint", cfg.Endpoint))
	var hln net.Listener
	hln, err := cfg.ToListener()
	if err != nil {
		return err
	}
	r.shutdownWG.Add(1)
	go func() {
		defer r.shutdownWG.Done()

		if errHTTP := r.serverHTTP.Serve(hln); errHTTP != nil && !errors.Is(errHTTP, http.ErrServerClosed) {
			host.ReportFatalError(errHTTP)
		}
	}()
	return nil
}

func (r *otlpReceiver) startProtocolServers(host component.Host) error {
	var err error
	if r.cfg.GRPC != nil {
		r.serverGRPC, err = r.cfg.GRPC.ToServer(host, r.settings.TelemetrySettings)
		if err != nil {
			return err
		}

		if r.tracesReceiver != nil {
			ptraceotlp.RegisterGRPCServer(r.serverGRPC, r.tracesReceiver)
		}

		if r.metricsReceiver != nil {
			pmetricotlp.RegisterGRPCServer(r.serverGRPC, r.metricsReceiver)
		}

		if r.logsReceiver != nil {
			plogotlp.RegisterGRPCServer(r.serverGRPC, r.logsReceiver)
		}

		if r.cfg.Arrow != nil && r.cfg.Arrow.Enabled {
			r.arrowReceiver, err = arrow.New(r.cfg.ID(), arrow.Consumers(r), r.settings, func() arrowRecord.ConsumerAPI {
				return arrowRecord.NewConsumer()
			})
			if err != nil {
				return err
			}
			arrowpb.RegisterArrowStreamServiceServer(r.serverGRPC, r.arrowReceiver)
		}

		err = r.startGRPCServer(r.cfg.GRPC, host)
		if err != nil {
			return err
		}
	}
	if r.cfg.HTTP != nil {
		r.serverHTTP, err = r.cfg.HTTP.ToServer(
			host,
			r.settings.TelemetrySettings,
			r.httpMux,
			confighttp.WithErrorHandler(errorHandler),
		)
		if err != nil {
			return err
		}

		err = r.startHTTPServer(r.cfg.HTTP, host)
		if err != nil {
			return err
		}
	}

	return err
}

// Start runs the trace receiver on the gRPC server. Currently
// it also enables the metrics receiver too.
func (r *otlpReceiver) Start(_ context.Context, host component.Host) error {
	return r.startProtocolServers(host)
}

// Shutdown is a method to turn off receiving.
func (r *otlpReceiver) Shutdown(ctx context.Context) error {
	var err error

	if r.serverHTTP != nil {
		err = r.serverHTTP.Shutdown(ctx)
	}

	if r.serverGRPC != nil {
		r.serverGRPC.GracefulStop()
	}

	r.shutdownWG.Wait()
	return err
}

func (r *otlpReceiver) registerTraceConsumer(tc consumer.Traces) error {
	if tc == nil {
		return component.ErrNilNextConsumer
	}
	r.tracesReceiver = trace.New(tc, r.obsrepGRPC)
	httpTracesReceiver := trace.New(tc, r.obsrepHTTP)
	if r.httpMux != nil {
		r.httpMux.HandleFunc("/v1/traces", func(resp http.ResponseWriter, req *http.Request) {
			if req.Method != http.MethodPost {
				handleUnmatchedMethod(resp)
				return
			}
			switch req.Header.Get("Content-Type") {
			case pbContentType:
				handleTraces(resp, req, httpTracesReceiver, pbEncoder)
			case jsonContentType:
				handleTraces(resp, req, httpTracesReceiver, jsEncoder)
			default:
				handleUnmatchedContentType(resp)
			}
		})
	}
	return nil
}

func (r *otlpReceiver) registerMetricsConsumer(mc consumer.Metrics) error {
	if mc == nil {
		return component.ErrNilNextConsumer
	}
	r.metricsReceiver = metrics.New(mc, r.obsrepGRPC)
	httpMetricsReceiver := metrics.New(mc, r.obsrepHTTP)
	if r.httpMux != nil {
		r.httpMux.HandleFunc("/v1/metrics", func(resp http.ResponseWriter, req *http.Request) {
			if req.Method != http.MethodPost {
				handleUnmatchedMethod(resp)
				return
			}
			switch req.Header.Get("Content-Type") {
			case pbContentType:
				handleMetrics(resp, req, httpMetricsReceiver, pbEncoder)
			case jsonContentType:
				handleMetrics(resp, req, httpMetricsReceiver, jsEncoder)
			default:
				handleUnmatchedContentType(resp)
			}
		})
	}
	return nil
}

func (r *otlpReceiver) registerLogsConsumer(lc consumer.Logs) error {
	if lc == nil {
		return component.ErrNilNextConsumer
	}
	r.logsReceiver = logs.New(lc, r.obsrepGRPC)
	httpLogsReceiver := logs.New(lc, r.obsrepHTTP)
	if r.httpMux != nil {
		r.httpMux.HandleFunc("/v1/logs", func(resp http.ResponseWriter, req *http.Request) {
			if req.Method != http.MethodPost {
				handleUnmatchedMethod(resp)
				return
			}
			switch req.Header.Get("Content-Type") {
			case pbContentType:
				handleLogs(resp, req, httpLogsReceiver, pbEncoder)
			case jsonContentType:
				handleLogs(resp, req, httpLogsReceiver, jsEncoder)
			default:
				handleUnmatchedContentType(resp)
			}
		})
	}
	return nil
}

func handleUnmatchedMethod(resp http.ResponseWriter) {
	status := http.StatusMethodNotAllowed
	writeResponse(resp, "text/plain", status, []byte(fmt.Sprintf("%v method not allowed, supported: [POST]", status)))
}

func handleUnmatchedContentType(resp http.ResponseWriter) {
	status := http.StatusUnsupportedMediaType
	writeResponse(resp, "text/plain", status, []byte(fmt.Sprintf("%v unsupported media type, supported: [%s, %s]", status, jsonContentType, pbContentType)))
}

var _ arrow.Consumers = &otlpReceiver{}

func (r *otlpReceiver) Traces() consumer.Traces {
	if r.traceReceiver == nil {
		return nil
	}
	return r.traceReceiver.Consumer()
}

func (r *otlpReceiver) Metrics() consumer.Metrics {
	if r.metricsReceiver == nil {
		return nil
	}
	return r.metricsReceiver.Consumer()
}

func (r *otlpReceiver) Logs() consumer.Logs {
	if r.logReceiver == nil {
		return nil
	}
	return r.logReceiver.Consumer()
}<|MERGE_RESOLUTION|>--- conflicted
+++ resolved
@@ -51,12 +51,8 @@
 
 	tracesReceiver  *trace.Receiver
 	metricsReceiver *metrics.Receiver
-<<<<<<< HEAD
-	logReceiver     *logs.Receiver
+	logsReceiver    *logs.Receiver
 	arrowReceiver   *arrow.Receiver
-=======
-	logsReceiver    *logs.Receiver
->>>>>>> 26f243de
 	shutdownWG      sync.WaitGroup
 
 	obsrepGRPC *obsreport.Receiver
@@ -155,7 +151,7 @@
 		}
 
 		if r.cfg.Arrow != nil && r.cfg.Arrow.Enabled {
-			r.arrowReceiver, err = arrow.New(r.cfg.ID(), arrow.Consumers(r), r.settings, func() arrowRecord.ConsumerAPI {
+			r.arrowReceiver, err = arrow.New(r.settings.ID, arrow.Consumers(r), r.settings, func() arrowRecord.ConsumerAPI {
 				return arrowRecord.NewConsumer()
 			})
 			if err != nil {
@@ -299,10 +295,10 @@
 var _ arrow.Consumers = &otlpReceiver{}
 
 func (r *otlpReceiver) Traces() consumer.Traces {
-	if r.traceReceiver == nil {
+	if r.tracesReceiver == nil {
 		return nil
 	}
-	return r.traceReceiver.Consumer()
+	return r.tracesReceiver.Consumer()
 }
 
 func (r *otlpReceiver) Metrics() consumer.Metrics {
@@ -313,8 +309,8 @@
 }
 
 func (r *otlpReceiver) Logs() consumer.Logs {
-	if r.logReceiver == nil {
+	if r.logsReceiver == nil {
 		return nil
 	}
-	return r.logReceiver.Consumer()
+	return r.logsReceiver.Consumer()
 }