// Copyright The OpenTelemetry Authors
//
// Licensed under the Apache License, Version 2.0 (the "License");
// you may not use this file except in compliance with the License.
// You may obtain a copy of the License at
//
//       http://www.apache.org/licenses/LICENSE-2.0
//
// Unless required by applicable law or agreed to in writing, software
// distributed under the License is distributed on an "AS IS" BASIS,
// WITHOUT WARRANTIES OR CONDITIONS OF ANY KIND, either express or implied.
// See the License for the specific language governing permissions and
// limitations under the License.

package metrics // import "go.opentelemetry.io/collector/receiver/otlpreceiver/internal/metrics"

import (
	"context"

	"go.opentelemetry.io/collector/component"
	"go.opentelemetry.io/collector/config"
	"go.opentelemetry.io/collector/consumer"
	"go.opentelemetry.io/collector/obsreport"
	"go.opentelemetry.io/collector/pdata/pmetric/pmetricotlp"
)

const (
	dataFormatProtobuf = "protobuf"
	receiverTransport  = "grpc"
)

// Receiver is the type used to handle metrics from OpenTelemetry exporters.
type Receiver struct {
	nextConsumer consumer.Metrics
	obsrecv      *obsreport.Receiver
}

// New creates a new Receiver reference.
func New(id config.ComponentID, nextConsumer consumer.Metrics, set component.ReceiverCreateSettings) *Receiver {
	return &Receiver{
		nextConsumer: nextConsumer,
		obsrecv: obsreport.NewReceiver(obsreport.ReceiverSettings{
			ReceiverID:             id,
			Transport:              receiverTransport,
			ReceiverCreateSettings: set,
		}),
	}
}

// Export implements the service Export metrics func.
func (r *Receiver) Export(ctx context.Context, req pmetricotlp.ExportRequest) (pmetricotlp.ExportResponse, error) {
	md := req.Metrics()
	dataPointCount := md.DataPointCount()
	if dataPointCount == 0 {
		return pmetricotlp.NewExportResponse(), nil
	}

	ctx = r.obsrecv.StartMetricsOp(ctx)
	err := r.nextConsumer.ConsumeMetrics(ctx, md)
	r.obsrecv.EndMetricsOp(ctx, dataFormatProtobuf, dataPointCount, err)

<<<<<<< HEAD
	return pmetricotlp.NewResponse(), err
}

func (r *Receiver) Consumer() consumer.Metrics {
	return r.nextConsumer
=======
	return pmetricotlp.NewExportResponse(), err
>>>>>>> bab8fdab
}<|MERGE_RESOLUTION|>--- conflicted
+++ resolved
@@ -59,13 +59,9 @@
 	err := r.nextConsumer.ConsumeMetrics(ctx, md)
 	r.obsrecv.EndMetricsOp(ctx, dataFormatProtobuf, dataPointCount, err)
 
-<<<<<<< HEAD
-	return pmetricotlp.NewResponse(), err
+	return pmetricotlp.NewExportResponse(), err
 }
 
 func (r *Receiver) Consumer() consumer.Metrics {
 	return r.nextConsumer
-=======
-	return pmetricotlp.NewExportResponse(), err
->>>>>>> bab8fdab
 }