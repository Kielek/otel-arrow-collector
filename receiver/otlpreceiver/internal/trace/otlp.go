--- conflicted
+++ resolved
@@ -60,13 +60,9 @@
 	err := r.nextConsumer.ConsumeTraces(ctx, td)
 	r.obsrecv.EndTracesOp(ctx, dataFormatProtobuf, numSpans, err)
 
-<<<<<<< HEAD
-	return ptraceotlp.NewResponse(), err
+	return ptraceotlp.NewExportResponse(), err
 }
 
 func (r *Receiver) Consumer() consumer.Traces {
 	return r.nextConsumer
-=======
-	return ptraceotlp.NewExportResponse(), err
->>>>>>> bab8fdab
 }