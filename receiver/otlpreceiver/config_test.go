// Copyright The OpenTelemetry Authors
// SPDX-License-Identifier: Apache-2.0

package otlpreceiver

import (
	"path/filepath"
	"testing"
	"time"

	"github.com/stretchr/testify/assert"
	"github.com/stretchr/testify/require"

	"go.opentelemetry.io/collector/component"
	"go.opentelemetry.io/collector/config/configgrpc"
	"go.opentelemetry.io/collector/config/confighttp"
	"go.opentelemetry.io/collector/config/confignet"
	"go.opentelemetry.io/collector/config/configtls"
	"go.opentelemetry.io/collector/confmap"
	"go.opentelemetry.io/collector/confmap/confmaptest"
)

func TestUnmarshalDefaultConfig(t *testing.T) {
	cm, err := confmaptest.LoadConf(filepath.Join("testdata", "default.yaml"))
	require.NoError(t, err)
	factory := NewFactory()
	cfg := factory.CreateDefaultConfig()
	assert.NoError(t, component.UnmarshalConfig(cm, cfg))
	assert.Equal(t, factory.CreateDefaultConfig(), cfg)
}

func TestUnmarshalConfigOnlyGRPC(t *testing.T) {
	cm, err := confmaptest.LoadConf(filepath.Join("testdata", "only_grpc.yaml"))
	require.NoError(t, err)
	factory := NewFactory()
	cfg := factory.CreateDefaultConfig()
	assert.NoError(t, component.UnmarshalConfig(cm, cfg))

	defaultOnlyGRPC := factory.CreateDefaultConfig().(*Config)
	defaultOnlyGRPC.HTTP = nil
	assert.Equal(t, defaultOnlyGRPC, cfg)
}

func TestUnmarshalConfigOnlyHTTP(t *testing.T) {
	cm, err := confmaptest.LoadConf(filepath.Join("testdata", "only_http.yaml"))
	require.NoError(t, err)
	factory := NewFactory()
	cfg := factory.CreateDefaultConfig()
	assert.NoError(t, component.UnmarshalConfig(cm, cfg))

	defaultOnlyHTTP := factory.CreateDefaultConfig().(*Config)
	defaultOnlyHTTP.GRPC = nil
	assert.Equal(t, defaultOnlyHTTP, cfg)
}

func TestUnmarshalConfigOnlyHTTPNull(t *testing.T) {
	cm, err := confmaptest.LoadConf(filepath.Join("testdata", "only_http_null.yaml"))
	require.NoError(t, err)
	factory := NewFactory()
	cfg := factory.CreateDefaultConfig()
	assert.NoError(t, component.UnmarshalConfig(cm, cfg))

	defaultOnlyHTTP := factory.CreateDefaultConfig().(*Config)
	defaultOnlyHTTP.GRPC = nil
	assert.Equal(t, defaultOnlyHTTP, cfg)
}

func TestUnmarshalConfigOnlyHTTPEmptyMap(t *testing.T) {
	cm, err := confmaptest.LoadConf(filepath.Join("testdata", "only_http_empty_map.yaml"))
	require.NoError(t, err)
	factory := NewFactory()
	cfg := factory.CreateDefaultConfig()
	assert.NoError(t, component.UnmarshalConfig(cm, cfg))

	defaultOnlyHTTP := factory.CreateDefaultConfig().(*Config)
	defaultOnlyHTTP.GRPC = nil
	assert.Equal(t, defaultOnlyHTTP, cfg)
}

func TestUnmarshalConfig(t *testing.T) {
	cm, err := confmaptest.LoadConf(filepath.Join("testdata", "config.yaml"))
	require.NoError(t, err)
	factory := NewFactory()
	cfg := factory.CreateDefaultConfig()
	assert.NoError(t, component.UnmarshalConfig(cm, cfg))
	assert.Equal(t,
		&Config{
			Protocols: Protocols{
				GRPC: &configgrpc.GRPCServerSettings{
					NetAddr: confignet.NetAddr{
						Endpoint:  "0.0.0.0:4317",
						Transport: "tcp",
					},
					TLSSetting: &configtls.TLSServerSetting{
						TLSSetting: configtls.TLSSetting{
							CertFile: "test.crt",
							KeyFile:  "test.key",
						},
					},
					MaxRecvMsgSizeMiB:    32,
					MaxConcurrentStreams: 16,
					ReadBufferSize:       1024,
					WriteBufferSize:      1024,
					Keepalive: &configgrpc.KeepaliveServerConfig{
						ServerParameters: &configgrpc.KeepaliveServerParameters{
							MaxConnectionIdle:     11 * time.Second,
							MaxConnectionAge:      12 * time.Second,
							MaxConnectionAgeGrace: 13 * time.Second,
							Time:                  30 * time.Second,
							Timeout:               5 * time.Second,
						},
						EnforcementPolicy: &configgrpc.KeepaliveEnforcementPolicy{
							MinTime:             10 * time.Second,
							PermitWithoutStream: true,
						},
					},
				},
				HTTP: &httpServerSettings{
					HTTPServerSettings: &confighttp.HTTPServerSettings{
						Endpoint: "0.0.0.0:4318",
						TLSSetting: &configtls.TLSServerSetting{
							TLSSetting: configtls.TLSSetting{
								CertFile: "test.crt",
								KeyFile:  "test.key",
							},
						},
						CORS: &confighttp.CORSSettings{
							AllowedOrigins: []string{"https://*.test.com", "https://test.com"},
							MaxAge:         7200,
						},
					},
					TracesURLPath:  "/traces",
					MetricsURLPath: "/v2/metrics",
					LogsURLPath:    "/log/ingest",
				},
				Arrow: &ArrowSettings{
					Disabled: false,
				},
			},
		}, cfg)

}

func TestUnmarshalConfigUnix(t *testing.T) {
	cm, err := confmaptest.LoadConf(filepath.Join("testdata", "uds.yaml"))
	require.NoError(t, err)
	factory := NewFactory()
	cfg := factory.CreateDefaultConfig()
	assert.NoError(t, component.UnmarshalConfig(cm, cfg))
	assert.Equal(t,
		&Config{
			Protocols: Protocols{
				GRPC: &configgrpc.GRPCServerSettings{
					NetAddr: confignet.NetAddr{
						Endpoint:  "/tmp/grpc_otlp.sock",
						Transport: "unix",
					},
					ReadBufferSize: 512 * 1024,
				},
				HTTP: &httpServerSettings{
					HTTPServerSettings: &confighttp.HTTPServerSettings{
						Endpoint: "/tmp/http_otlp.sock",
					},
					TracesURLPath:  defaultTracesURLPath,
					MetricsURLPath: defaultMetricsURLPath,
					LogsURLPath:    defaultLogsURLPath,
				},
				Arrow: &ArrowSettings{},
			},
		}, cfg)
}

func TestUnmarshalConfigTypoDefaultProtocol(t *testing.T) {
	cm, err := confmaptest.LoadConf(filepath.Join("testdata", "typo_default_proto_config.yaml"))
	require.NoError(t, err)
	factory := NewFactory()
	cfg := factory.CreateDefaultConfig()
	assert.EqualError(t, component.UnmarshalConfig(cm, cfg), "1 error(s) decoding:\n\n* 'protocols' has invalid keys: htttp")
}

func TestUnmarshalConfigInvalidProtocol(t *testing.T) {
	cm, err := confmaptest.LoadConf(filepath.Join("testdata", "bad_proto_config.yaml"))
	require.NoError(t, err)
	factory := NewFactory()
	cfg := factory.CreateDefaultConfig()
	assert.EqualError(t, component.UnmarshalConfig(cm, cfg), "1 error(s) decoding:\n\n* 'protocols' has invalid keys: thrift")
}

func TestUnmarshalConfigEmptyProtocols(t *testing.T) {
	cm, err := confmaptest.LoadConf(filepath.Join("testdata", "bad_no_proto_config.yaml"))
	require.NoError(t, err)
	factory := NewFactory()
	cfg := factory.CreateDefaultConfig()
	assert.NoError(t, component.UnmarshalConfig(cm, cfg))
	assert.EqualError(t, component.ValidateConfig(cfg), "must specify at least one protocol when using the OTLP receiver")
}

<<<<<<< HEAD
func TestUnmarshalConfigArrowWithoutGRPC(t *testing.T) {
	cm, err := confmaptest.LoadConf(filepath.Join("testdata", "arrow_without_grpc.yaml"))
	require.NoError(t, err)
	factory := NewFactory()
	cfg := factory.CreateDefaultConfig()
	assert.NoError(t, component.UnmarshalConfig(cm, cfg))
	assert.EqualError(t, component.ValidateConfig(cfg), "must specify at gRPC protocol when using the OTLP+Arrow receiver")
=======
func TestUnmarshalConfigInvalidSignalPath(t *testing.T) {
	tests := []struct {
		name       string
		testDataFn string
	}{
		{
			name:       "Invalid traces URL path",
			testDataFn: "invalid_traces_path.yaml",
		},
		{
			name:       "Invalid metrics URL path",
			testDataFn: "invalid_metrics_path.yaml",
		},
		{
			name:       "Invalid logs URL path",
			testDataFn: "invalid_logs_path.yaml",
		},
	}

	for _, test := range tests {
		t.Run(test.name, func(t *testing.T) {
			cm, err := confmaptest.LoadConf(filepath.Join("testdata", test.testDataFn))
			require.NoError(t, err)
			factory := NewFactory()
			cfg := factory.CreateDefaultConfig()
			assert.EqualError(t, component.UnmarshalConfig(cm, cfg), "invalid HTTP URL path set for signal: parse \":invalid\": missing protocol scheme")
		})
	}
>>>>>>> a92c8594
}

func TestUnmarshalConfigEmpty(t *testing.T) {
	factory := NewFactory()
	cfg := factory.CreateDefaultConfig()
	assert.NoError(t, component.UnmarshalConfig(confmap.New(), cfg))
	assert.EqualError(t, component.ValidateConfig(cfg), "must specify at least one protocol when using the OTLP receiver")
}<|MERGE_RESOLUTION|>--- conflicted
+++ resolved
@@ -195,7 +195,6 @@
 	assert.EqualError(t, component.ValidateConfig(cfg), "must specify at least one protocol when using the OTLP receiver")
 }
 
-<<<<<<< HEAD
 func TestUnmarshalConfigArrowWithoutGRPC(t *testing.T) {
 	cm, err := confmaptest.LoadConf(filepath.Join("testdata", "arrow_without_grpc.yaml"))
 	require.NoError(t, err)
@@ -203,7 +202,8 @@
 	cfg := factory.CreateDefaultConfig()
 	assert.NoError(t, component.UnmarshalConfig(cm, cfg))
 	assert.EqualError(t, component.ValidateConfig(cfg), "must specify at gRPC protocol when using the OTLP+Arrow receiver")
-=======
+}
+
 func TestUnmarshalConfigInvalidSignalPath(t *testing.T) {
 	tests := []struct {
 		name       string
@@ -232,7 +232,6 @@
 			assert.EqualError(t, component.UnmarshalConfig(cm, cfg), "invalid HTTP URL path set for signal: parse \":invalid\": missing protocol scheme")
 		})
 	}
->>>>>>> a92c8594
 }
 
 func TestUnmarshalConfigEmpty(t *testing.T) {
