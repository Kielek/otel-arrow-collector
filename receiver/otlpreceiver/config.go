--- conflicted
+++ resolved
@@ -36,9 +36,8 @@
 
 // Protocols is the configuration for the supported protocols.
 type Protocols struct {
-<<<<<<< HEAD
 	GRPC  *configgrpc.GRPCServerSettings `mapstructure:"grpc"`
-	HTTP  *confighttp.HTTPServerSettings `mapstructure:"http"`
+	HTTP  *httpServerSettings            `mapstructure:"http"`
 	Arrow *ArrowSettings                 `mapstructure:"arrow"`
 }
 
@@ -51,10 +50,6 @@
 
 	// DisableMixedSignals when true prevents mixed-signal gRPC being served.
 	DisableMixedSignals bool `mapstructure:"disable_mixed_signals"`
-=======
-	GRPC *configgrpc.GRPCServerSettings `mapstructure:"grpc"`
-	HTTP *httpServerSettings            `mapstructure:"http"`
->>>>>>> a92c8594
 }
 
 // Config defines configuration for OTLP receiver.
