--- conflicted
+++ resolved
@@ -73,17 +73,11 @@
 	set receiver.CreateSettings,
 	cfg component.Config,
 	nextConsumer consumer.Traces,
-<<<<<<< HEAD
 ) (receiver.Traces, error) {
-	r := receivers.GetOrAdd(cfg, func() component.Component {
-		return newOtlpReceiver(cfg.(*Config), set)
-=======
-) (component.TracesReceiver, error) {
 	var err error
 	r := receivers.GetOrAdd(cfg, func() (comp component.Component) {
 		comp, err = newOtlpReceiver(cfg.(*Config), set)
 		return comp
->>>>>>> 6f35a3a6 (Add obsreport network metrics api, OTLP-gRPC receiver/exporter support)
 	})
 	if err != nil {
 		return nil, err
@@ -101,17 +95,11 @@
 	set receiver.CreateSettings,
 	cfg component.Config,
 	consumer consumer.Metrics,
-<<<<<<< HEAD
 ) (receiver.Metrics, error) {
-	r := receivers.GetOrAdd(cfg, func() component.Component {
-		return newOtlpReceiver(cfg.(*Config), set)
-=======
-) (component.MetricsReceiver, error) {
 	var err error
 	r := receivers.GetOrAdd(cfg, func() (comp component.Component) {
 		comp, err = newOtlpReceiver(cfg.(*Config), set)
 		return comp
->>>>>>> 6f35a3a6 (Add obsreport network metrics api, OTLP-gRPC receiver/exporter support)
 	})
 	if err != nil {
 		return nil, err
@@ -129,17 +117,11 @@
 	set receiver.CreateSettings,
 	cfg component.Config,
 	consumer consumer.Logs,
-<<<<<<< HEAD
 ) (receiver.Logs, error) {
-	r := receivers.GetOrAdd(cfg, func() component.Component {
-		return newOtlpReceiver(cfg.(*Config), set)
-=======
-) (component.LogsReceiver, error) {
 	var err error
 	r := receivers.GetOrAdd(cfg, func() (comp component.Component) {
 		comp, err = newOtlpReceiver(cfg.(*Config), set)
 		return comp
->>>>>>> 6f35a3a6 (Add obsreport network metrics api, OTLP-gRPC receiver/exporter support)
 	})
 	if err != nil {
 		return nil, err
