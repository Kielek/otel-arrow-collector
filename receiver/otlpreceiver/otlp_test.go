--- conflicted
+++ resolved
@@ -886,12 +886,7 @@
 	require.NoError(t, err)
 	assert.NotNil(t, r)
 	assert.EqualError(t, r.Start(context.Background(), componenttest.NewNopHost()),
-<<<<<<< HEAD
-		`failed to load TLS config: for auth via TLS, either both certificate and key must be supplied, or neither`)
-
-=======
 		`failed to load TLS config: failed to load TLS cert and key: for auth via TLS, provide both certificate and key, or neither`)
->>>>>>> 2a1bf715
 }
 
 func testHTTPMaxRequestBodySizeJSON(t *testing.T, payload []byte, size int, expectedStatusCode int) {
