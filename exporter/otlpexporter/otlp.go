// Copyright The OpenTelemetry Authors
//
// Licensed under the Apache License, Version 2.0 (the "License");
// you may not use this file except in compliance with the License.
// You may obtain a copy of the License at
//
//       http://www.apache.org/licenses/LICENSE-2.0
//
// Unless required by applicable law or agreed to in writing, software
// distributed under the License is distributed on an "AS IS" BASIS,
// WITHOUT WARRANTIES OR CONDITIONS OF ANY KIND, either express or implied.
// See the License for the specific language governing permissions and
// limitations under the License.

package otlpexporter // import "go.opentelemetry.io/collector/exporter/otlpexporter"

import (
	"context"
	"errors"
	"fmt"
	"runtime"
	"time"

	"go.uber.org/multierr"
	"google.golang.org/genproto/googleapis/rpc/errdetails"
	"google.golang.org/grpc"
	"google.golang.org/grpc/codes"
	"google.golang.org/grpc/metadata"
	"google.golang.org/grpc/status"

	"go.opentelemetry.io/collector/component"
	"go.opentelemetry.io/collector/config"
	"go.opentelemetry.io/collector/consumer/consumererror"
	"go.opentelemetry.io/collector/exporter/exporterhelper"
	"go.opentelemetry.io/collector/exporter/otlpexporter/internal/arrow"
	"go.opentelemetry.io/collector/pdata/plog"
	"go.opentelemetry.io/collector/pdata/plog/plogotlp"
	"go.opentelemetry.io/collector/pdata/pmetric"
	"go.opentelemetry.io/collector/pdata/pmetric/pmetricotlp"
	"go.opentelemetry.io/collector/pdata/ptrace"
	"go.opentelemetry.io/collector/pdata/ptrace/ptraceotlp"
)

type exporter struct {
	// Input configuration.
	config *Config

	// gRPC clients and connection.
	traceExporter  ptraceotlp.GRPCClient
	metricExporter pmetricotlp.GRPCClient
	logExporter    plogotlp.GRPCClient
	clientConn     *grpc.ClientConn
	metadata       metadata.MD
	callOptions    []grpc.CallOption

	settings component.ExporterCreateSettings

	// Default user-agent header.
	userAgent string

	// OTLP+Arrow optional state
	arrow *arrow.Exporter
}

// Crete new exporter and start it. The exporter will begin connecting but
// this function may return before the connection is established.
func newExporter(cfg config.Exporter, settings component.ExporterCreateSettings) (*exporter, error) {
	oCfg := cfg.(*Config)

	if oCfg.Endpoint == "" {
		return nil, errors.New("OTLP exporter config requires an Endpoint")
	}

	userAgent := fmt.Sprintf("%s/%s (%s/%s)",
		settings.BuildInfo.Description, settings.BuildInfo.Version, runtime.GOOS, runtime.GOARCH)

	// TODO: this requires a future version of arrow relative to
	// what otel-arrow-adapter uses:
	// import arrowPkg "github.com/apache/arrow/go/v10/arrow"
	// if oCfg.Arrow != nil && oCfg.Arrow.Enabled {
	// 	userAgent += fmt.Sprint(" ApacheArrow/enabled (%s)", arrowPkg.PkgVersion)
	// }

	return &exporter{config: oCfg, settings: settings, userAgent: userAgent}, nil
}

// start actually creates the gRPC connection. The client construction is deferred till this point as this
// is the only place we get hold of Extensions which are required to construct auth round tripper.
func (e *exporter) start(ctx context.Context, host component.Host) error {
	dialOpts, err := e.config.GRPCClientSettings.ToDialOptions(host, e.settings.TelemetrySettings)
	if err != nil {
		return err
	}
	dialOpts = append(dialOpts, grpc.WithUserAgent(e.userAgent))

	cc, err := grpc.DialContext(ctx, e.config.GRPCClientSettings.SanitizedEndpoint(), dialOpts...)
	if err != nil {
		return err
	}

<<<<<<< HEAD
	e.clientConn = cc
	e.traceExporter = ptraceotlp.NewClient(e.clientConn)
	e.metricExporter = pmetricotlp.NewClient(e.clientConn)
	e.logExporter = plogotlp.NewClient(e.clientConn)
=======
	e.traceExporter = ptraceotlp.NewGRPCClient(e.clientConn)
	e.metricExporter = pmetricotlp.NewGRPCClient(e.clientConn)
	e.logExporter = plogotlp.NewGRPCClient(e.clientConn)
>>>>>>> bab8fdab
	e.metadata = metadata.New(e.config.GRPCClientSettings.Headers)
	e.callOptions = []grpc.CallOption{
		grpc.WaitForReady(e.config.GRPCClientSettings.WaitForReady),
	}

	if e.config.Arrow != nil && e.config.Arrow.Enabled {
		ctx := e.enhanceContext(context.Background())

		e.arrow = arrow.NewExporter(e.config.Arrow, e.settings.TelemetrySettings, e.clientConn, e.callOptions)

		if err := e.arrow.Start(ctx); err != nil {
			return err
		}
	}

	return nil
}

func (e *exporter) shutdown(ctx context.Context) error {
	var err error
	if e.arrow != nil {
		err = multierr.Append(err, e.arrow.Shutdown(ctx))
	}
	err = multierr.Append(err, e.clientConn.Close())

	return err
}

// getArrowStream returns the first-available stream when Arrow is
// configured.  This returns nil when the consumer should fall back to
// standard OTLP.
func (e *exporter) getArrowStream(ctx context.Context) (*arrow.Stream, error) {
	if e.arrow == nil {
		return nil, nil
	}
	return e.arrow.GetStream(ctx)
}

func (e *exporter) pushTraces(ctx context.Context, td ptrace.Traces) error {
<<<<<<< HEAD
	if stream, err := e.getArrowStream(ctx); err != nil {
		return err
	} else if stream != nil {
		return stream.SendAndWait(ctx, td)
	}
	req := ptraceotlp.NewRequestFromTraces(td)
=======
	req := ptraceotlp.NewExportRequestFromTraces(td)
>>>>>>> bab8fdab
	_, err := e.traceExporter.Export(e.enhanceContext(ctx), req, e.callOptions...)
	return processGRPCError(err)
}

func (e *exporter) pushMetrics(ctx context.Context, md pmetric.Metrics) error {
<<<<<<< HEAD
	if stream, err := e.getArrowStream(ctx); err != nil {
		return err
	} else if stream != nil {
		return stream.SendAndWait(ctx, md)
	}
	req := pmetricotlp.NewRequestFromMetrics(md)
=======
	req := pmetricotlp.NewExportRequestFromMetrics(md)
>>>>>>> bab8fdab
	_, err := e.metricExporter.Export(e.enhanceContext(ctx), req, e.callOptions...)
	return processGRPCError(err)
}

func (e *exporter) pushLogs(ctx context.Context, ld plog.Logs) error {
<<<<<<< HEAD
	if stream, err := e.getArrowStream(ctx); err != nil {
		return err
	} else if stream != nil {
		return stream.SendAndWait(ctx, ld)
	}
	req := plogotlp.NewRequestFromLogs(ld)
=======
	req := plogotlp.NewExportRequestFromLogs(ld)
>>>>>>> bab8fdab
	_, err := e.logExporter.Export(e.enhanceContext(ctx), req, e.callOptions...)
	return processGRPCError(err)
}

func (e *exporter) enhanceContext(ctx context.Context) context.Context {
	if e.metadata.Len() > 0 {
		return metadata.NewOutgoingContext(ctx, e.metadata)
	}
	return ctx
}

func processGRPCError(err error) error {
	if err == nil {
		// Request is successful, we are done.
		return nil
	}

	// We have an error, check gRPC status code.

	st := status.Convert(err)
	if st.Code() == codes.OK {
		// Not really an error, still success.
		return nil
	}

	// Now, this is this a real error.

	retryInfo := getRetryInfo(st)

	if !shouldRetry(st.Code(), retryInfo) {
		// It is not a retryable error, we should not retry.
		return consumererror.NewPermanent(err)
	}

	// Check if server returned throttling information.
	throttleDuration := getThrottleDuration(retryInfo)
	if throttleDuration != 0 {
		// We are throttled. Wait before retrying as requested by the server.
		return exporterhelper.NewThrottleRetry(err, throttleDuration)
	}

	// Need to retry.

	return err
}

func shouldRetry(code codes.Code, retryInfo *errdetails.RetryInfo) bool {
	switch code {
	case codes.Canceled,
		codes.DeadlineExceeded,
		codes.Aborted,
		codes.OutOfRange,
		codes.Unavailable,
		codes.DataLoss:
		// These are retryable errors.
		return true
	case codes.ResourceExhausted:
		// Retry only if RetryInfo was supplied by the server.
		// This indicates that the server can still recover from resource exhaustion.
		return retryInfo != nil
	}
	// Don't retry on any other code.
	return false
}

func getRetryInfo(status *status.Status) *errdetails.RetryInfo {
	for _, detail := range status.Details() {
		if t, ok := detail.(*errdetails.RetryInfo); ok {
			return t
		}
	}
	return nil
}

func getThrottleDuration(t *errdetails.RetryInfo) time.Duration {
	if t == nil || t.RetryDelay == nil {
		return 0
	}
	if t.RetryDelay.Seconds > 0 || t.RetryDelay.Nanos > 0 {
		return time.Duration(t.RetryDelay.Seconds)*time.Second + time.Duration(t.RetryDelay.Nanos)*time.Nanosecond
	}
	return 0
}<|MERGE_RESOLUTION|>--- conflicted
+++ resolved
@@ -98,16 +98,10 @@
 		return err
 	}
 
-<<<<<<< HEAD
 	e.clientConn = cc
-	e.traceExporter = ptraceotlp.NewClient(e.clientConn)
-	e.metricExporter = pmetricotlp.NewClient(e.clientConn)
-	e.logExporter = plogotlp.NewClient(e.clientConn)
-=======
 	e.traceExporter = ptraceotlp.NewGRPCClient(e.clientConn)
 	e.metricExporter = pmetricotlp.NewGRPCClient(e.clientConn)
 	e.logExporter = plogotlp.NewGRPCClient(e.clientConn)
->>>>>>> bab8fdab
 	e.metadata = metadata.New(e.config.GRPCClientSettings.Headers)
 	e.callOptions = []grpc.CallOption{
 		grpc.WaitForReady(e.config.GRPCClientSettings.WaitForReady),
@@ -147,46 +141,34 @@
 }
 
 func (e *exporter) pushTraces(ctx context.Context, td ptrace.Traces) error {
-<<<<<<< HEAD
 	if stream, err := e.getArrowStream(ctx); err != nil {
 		return err
 	} else if stream != nil {
 		return stream.SendAndWait(ctx, td)
 	}
-	req := ptraceotlp.NewRequestFromTraces(td)
-=======
 	req := ptraceotlp.NewExportRequestFromTraces(td)
->>>>>>> bab8fdab
 	_, err := e.traceExporter.Export(e.enhanceContext(ctx), req, e.callOptions...)
 	return processGRPCError(err)
 }
 
 func (e *exporter) pushMetrics(ctx context.Context, md pmetric.Metrics) error {
-<<<<<<< HEAD
 	if stream, err := e.getArrowStream(ctx); err != nil {
 		return err
 	} else if stream != nil {
 		return stream.SendAndWait(ctx, md)
 	}
-	req := pmetricotlp.NewRequestFromMetrics(md)
-=======
 	req := pmetricotlp.NewExportRequestFromMetrics(md)
->>>>>>> bab8fdab
 	_, err := e.metricExporter.Export(e.enhanceContext(ctx), req, e.callOptions...)
 	return processGRPCError(err)
 }
 
 func (e *exporter) pushLogs(ctx context.Context, ld plog.Logs) error {
-<<<<<<< HEAD
 	if stream, err := e.getArrowStream(ctx); err != nil {
 		return err
 	} else if stream != nil {
 		return stream.SendAndWait(ctx, ld)
 	}
-	req := plogotlp.NewRequestFromLogs(ld)
-=======
 	req := plogotlp.NewExportRequestFromLogs(ld)
->>>>>>> bab8fdab
 	_, err := e.logExporter.Export(e.enhanceContext(ctx), req, e.callOptions...)
 	return processGRPCError(err)
 }
