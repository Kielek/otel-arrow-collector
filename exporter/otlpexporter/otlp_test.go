// Copyright The OpenTelemetry Authors
//
// Licensed under the Apache License, Version 2.0 (the "License");
// you may not use this file except in compliance with the License.
// You may obtain a copy of the License at
//
//       http://www.apache.org/licenses/LICENSE-2.0
//
// Unless required by applicable law or agreed to in writing, software
// distributed under the License is distributed on an "AS IS" BASIS,
// WITHOUT WARRANTIES OR CONDITIONS OF ANY KIND, either express or implied.
// See the License for the specific language governing permissions and
// limitations under the License.

package otlpexporter

import (
	"context"
	"fmt"
	"net"
	"net/http"
	"path/filepath"
	"runtime"
	"sync"
	"sync/atomic"
	"testing"
	"time"

	arrowpb "github.com/f5/otel-arrow-adapter/api/collector/arrow/v1"
	arrowpbMock "github.com/f5/otel-arrow-adapter/api/collector/arrow/v1/mock"
	arrowRecord "github.com/f5/otel-arrow-adapter/pkg/otel/arrow_record"
	"github.com/golang/mock/gomock"
	"github.com/stretchr/testify/assert"
	"github.com/stretchr/testify/require"
<<<<<<< HEAD
	"go.uber.org/atomic"
	"go.uber.org/zap/zaptest"
	"golang.org/x/net/http2/hpack"
=======
>>>>>>> 9257d7ff
	"google.golang.org/genproto/googleapis/rpc/errdetails"
	"google.golang.org/grpc"
	"google.golang.org/grpc/codes"
	"google.golang.org/grpc/credentials"
	"google.golang.org/grpc/metadata"
	"google.golang.org/grpc/status"
	"google.golang.org/protobuf/types/known/durationpb"

	"go.opentelemetry.io/collector/client"
	"go.opentelemetry.io/collector/component"
	"go.opentelemetry.io/collector/component/componenttest"
	"go.opentelemetry.io/collector/config/configauth"
	"go.opentelemetry.io/collector/config/configgrpc"
	"go.opentelemetry.io/collector/config/configopaque"
	"go.opentelemetry.io/collector/config/configtls"
	"go.opentelemetry.io/collector/exporter"
	"go.opentelemetry.io/collector/exporter/exportertest"
	"go.opentelemetry.io/collector/exporter/otlpexporter/internal/arrow/grpcmock"
	"go.opentelemetry.io/collector/extension"
	"go.opentelemetry.io/collector/extension/auth"
	"go.opentelemetry.io/collector/internal/testdata"
	"go.opentelemetry.io/collector/pdata/plog"
	"go.opentelemetry.io/collector/pdata/plog/plogotlp"
	"go.opentelemetry.io/collector/pdata/pmetric"
	"go.opentelemetry.io/collector/pdata/pmetric/pmetricotlp"
	"go.opentelemetry.io/collector/pdata/ptrace"
	"go.opentelemetry.io/collector/pdata/ptrace/ptraceotlp"
)

type mockReceiver struct {
	srv          *grpc.Server
	ln           net.Listener
	requestCount *atomic.Int32
	totalItems   *atomic.Int32
	mux          sync.Mutex
	metadata     metadata.MD
	exportError  error
}

func (r *mockReceiver) getMetadata() metadata.MD {
	r.mux.Lock()
	defer r.mux.Unlock()
	return r.metadata
}

func (r *mockReceiver) setExportError(err error) {
	r.mux.Lock()
	defer r.mux.Unlock()
	r.exportError = err
}

type mockTracesReceiver struct {
	ptraceotlp.UnimplementedGRPCServer
	mockReceiver
	lastRequest ptrace.Traces
}

func (r *mockTracesReceiver) Export(ctx context.Context, req ptraceotlp.ExportRequest) (ptraceotlp.ExportResponse, error) {
	r.requestCount.Add(int32(1))
	td := req.Traces()
	r.totalItems.Add(int32(td.SpanCount()))
	r.mux.Lock()
	defer r.mux.Unlock()
	r.lastRequest = td
	r.metadata, _ = metadata.FromIncomingContext(ctx)
	return ptraceotlp.NewExportResponse(), r.exportError
}

func (r *mockTracesReceiver) getLastRequest() ptrace.Traces {
	r.mux.Lock()
	defer r.mux.Unlock()
	return r.lastRequest
}

func otlpTracesReceiverOnGRPCServer(ln net.Listener, useTLS bool) (*mockTracesReceiver, error) {
	sopts := []grpc.ServerOption{}

	if useTLS {
		_, currentFile, _, _ := runtime.Caller(0)
		basepath := filepath.Dir(currentFile)
		certpath := filepath.Join(basepath, filepath.Join("testdata", "test_cert.pem"))
		keypath := filepath.Join(basepath, filepath.Join("testdata", "test_key.pem"))

		creds, err := credentials.NewServerTLSFromFile(certpath, keypath)
		if err != nil {
			return nil, err
		}
		sopts = append(sopts, grpc.Creds(creds))
	}

	rcv := &mockTracesReceiver{
		mockReceiver: mockReceiver{
			srv:          grpc.NewServer(sopts...),
<<<<<<< HEAD
			ln:           ln,
			requestCount: atomic.NewInt32(0),
			totalItems:   atomic.NewInt32(0),
=======
			requestCount: &atomic.Int32{},
			totalItems:   &atomic.Int32{},
>>>>>>> 9257d7ff
		},
	}

	ptraceotlp.RegisterGRPCServer(rcv.srv, rcv)

	return rcv, nil
}

func (r *mockTracesReceiver) start() {
	go func() {
		_ = r.srv.Serve(r.ln)
	}()
}

type mockLogsReceiver struct {
	plogotlp.UnimplementedGRPCServer
	mockReceiver
	lastRequest plog.Logs
}

func (r *mockLogsReceiver) Export(ctx context.Context, req plogotlp.ExportRequest) (plogotlp.ExportResponse, error) {
	r.requestCount.Add(int32(1))
	ld := req.Logs()
	r.totalItems.Add(int32(ld.LogRecordCount()))
	r.mux.Lock()
	defer r.mux.Unlock()
	r.lastRequest = ld
	r.metadata, _ = metadata.FromIncomingContext(ctx)
	return plogotlp.NewExportResponse(), r.exportError
}

func (r *mockLogsReceiver) getLastRequest() plog.Logs {
	r.mux.Lock()
	defer r.mux.Unlock()
	return r.lastRequest
}

func otlpLogsReceiverOnGRPCServer(ln net.Listener) *mockLogsReceiver {
	rcv := &mockLogsReceiver{
		mockReceiver: mockReceiver{
			srv:          grpc.NewServer(),
			requestCount: &atomic.Int32{},
			totalItems:   &atomic.Int32{},
		},
	}

	// Now run it as a gRPC server
	plogotlp.RegisterGRPCServer(rcv.srv, rcv)
	go func() {
		_ = rcv.srv.Serve(ln)
	}()

	return rcv
}

type mockMetricsReceiver struct {
	pmetricotlp.UnimplementedGRPCServer
	mockReceiver
	lastRequest pmetric.Metrics
}

func (r *mockMetricsReceiver) Export(ctx context.Context, req pmetricotlp.ExportRequest) (pmetricotlp.ExportResponse, error) {
	md := req.Metrics()
	r.requestCount.Add(int32(1))
	r.totalItems.Add(int32(md.DataPointCount()))
	r.mux.Lock()
	defer r.mux.Unlock()
	r.lastRequest = md
	r.metadata, _ = metadata.FromIncomingContext(ctx)
	return pmetricotlp.NewExportResponse(), r.exportError
}

func (r *mockMetricsReceiver) getLastRequest() pmetric.Metrics {
	r.mux.Lock()
	defer r.mux.Unlock()
	return r.lastRequest
}

func otlpMetricsReceiverOnGRPCServer(ln net.Listener) *mockMetricsReceiver {
	rcv := &mockMetricsReceiver{
		mockReceiver: mockReceiver{
			srv:          grpc.NewServer(),
			requestCount: &atomic.Int32{},
			totalItems:   &atomic.Int32{},
		},
	}

	// Now run it as a gRPC server
	pmetricotlp.RegisterGRPCServer(rcv.srv, rcv)
	go func() {
		_ = rcv.srv.Serve(ln)
	}()

	return rcv
}

type hostWithExtensions struct {
	component.Host
	exts map[component.ID]component.Component
}

func newHostWithExtensions(exts map[component.ID]component.Component) component.Host {
	return &hostWithExtensions{
		Host: componenttest.NewNopHost(),
		exts: exts,
	}
}

func (h *hostWithExtensions) GetExtensions() map[component.ID]component.Component {
	return h.exts
}

type testAuthExtension struct {
	extension.Extension

	prc credentials.PerRPCCredentials
}

func newTestAuthExtension(t *testing.T, mdf func(ctx context.Context) map[string]string) auth.Client {
	ctrl := gomock.NewController(t)
	prc := grpcmock.NewMockPerRPCCredentials(ctrl)
	prc.EXPECT().RequireTransportSecurity().AnyTimes().Return(false)
	prc.EXPECT().GetRequestMetadata(gomock.Any(), gomock.Any()).AnyTimes().DoAndReturn(
		func(ctx context.Context, _ ...string) (map[string]string, error) {
			return mdf(ctx), nil
		},
	)
	return &testAuthExtension{
		prc: prc,
	}
}

func (a *testAuthExtension) RoundTripper(base http.RoundTripper) (http.RoundTripper, error) {
	return nil, fmt.Errorf("unused")
}

func (a *testAuthExtension) PerRPCCredentials() (credentials.PerRPCCredentials, error) {
	return a.prc, nil
}

func TestSendTraces(t *testing.T) {
	// Start an OTLP-compatible receiver.
	ln, err := net.Listen("tcp", "localhost:")
	require.NoError(t, err, "Failed to find an available address to run the gRPC server: %v", err)
	rcv, _ := otlpTracesReceiverOnGRPCServer(ln, false)
	rcv.start()
	// Also closes the connection.
	defer rcv.srv.GracefulStop()

	// Start an OTLP exporter and point to the receiver.
	factory := NewFactory()
	authID := component.NewID("testauth")
	expectedHeader := []string{"header-value"}

	cfg := factory.CreateDefaultConfig().(*Config)
	cfg.GRPCClientSettings = configgrpc.GRPCClientSettings{
		Endpoint: ln.Addr().String(),
		TLSSetting: configtls.TLSClientSetting{
			Insecure: true,
		},
		Headers: map[string]configopaque.String{
			"header": configopaque.String(expectedHeader[0]),
		},
		Auth: &configauth.Authentication{
			AuthenticatorID: authID,
		},
	}
	set := exportertest.NewNopCreateSettings()
	set.BuildInfo.Description = "Collector"
	set.BuildInfo.Version = "1.2.3test"
	exp, err := factory.CreateTracesExporter(context.Background(), set, cfg)
	require.NoError(t, err)
	require.NotNil(t, exp)

	defer func() {
		assert.NoError(t, exp.Shutdown(context.Background()))
	}()

	host := newHostWithExtensions(
		map[component.ID]component.Component{
			authID: newTestAuthExtension(t, func(ctx context.Context) map[string]string {
				return map[string]string{
					"callerid": client.FromContext(ctx).Metadata.Get("in_callerid")[0],
				}
			}),
		},
	)
	assert.NoError(t, exp.Start(context.Background(), host))

	// Ensure that initially there is no data in the receiver.
	assert.EqualValues(t, 0, rcv.requestCount.Load())

	newCallerContext := func(value string) context.Context {
		return client.NewContext(context.Background(),
			client.Info{
				Metadata: client.NewMetadata(map[string][]string{
					"in_callerid": {value},
				}),
			},
		)
	}
	const caller1 = "caller1"
	const caller2 = "caller2"
	callCtx1 := newCallerContext(caller1)
	callCtx2 := newCallerContext(caller2)

	// Send empty trace.
	td := ptrace.NewTraces()
	assert.NoError(t, exp.ConsumeTraces(callCtx1, td))

	// Wait until it is received.
	assert.Eventually(t, func() bool {
		return rcv.requestCount.Load() > 0
	}, 10*time.Second, 5*time.Millisecond)

	// Ensure it was received empty.
	assert.EqualValues(t, 0, rcv.totalItems.Load())
	md := rcv.getMetadata()

	// Expect caller1 and the static header
	require.EqualValues(t, expectedHeader, md.Get("header"))
	require.EqualValues(t, []string{caller1}, md.Get("callerid"))

	// A trace with 2 spans.
	td = testdata.GenerateTraces(2)

	err = exp.ConsumeTraces(callCtx2, td)
	assert.NoError(t, err)

	// Wait until it is received.
	assert.Eventually(t, func() bool {
		return rcv.requestCount.Load() > 1
	}, 10*time.Second, 5*time.Millisecond)

	// Verify received span.
	assert.EqualValues(t, 2, rcv.totalItems.Load())
	assert.EqualValues(t, 2, rcv.requestCount.Load())
	assert.EqualValues(t, td, rcv.getLastRequest())

	// Test the static metadata
	md = rcv.getMetadata()
	require.EqualValues(t, expectedHeader, md.Get("header"))
	require.Equal(t, len(md.Get("User-Agent")), 1)
	require.Contains(t, md.Get("User-Agent")[0], "Collector/1.2.3test")

	// Test the caller's dynamic metadata
	require.EqualValues(t, []string{caller2}, md.Get("callerid"))
}

func TestSendTracesWhenEndpointHasHttpScheme(t *testing.T) {
	tests := []struct {
		name               string
		useTLS             bool
		scheme             string
		gRPCClientSettings configgrpc.GRPCClientSettings
	}{
		{
			name:               "Use https scheme",
			useTLS:             true,
			scheme:             "https://",
			gRPCClientSettings: configgrpc.GRPCClientSettings{},
		},
		{
			name:   "Use http scheme",
			useTLS: false,
			scheme: "http://",
			gRPCClientSettings: configgrpc.GRPCClientSettings{
				TLSSetting: configtls.TLSClientSetting{
					Insecure: true,
				},
			},
		},
	}

	for _, test := range tests {
		t.Run(test.name, func(t *testing.T) {
			// Start an OTLP-compatible receiver.
			ln, err := net.Listen("tcp", "localhost:")
			require.NoError(t, err, "Failed to find an available address to run the gRPC server: %v", err)
			rcv, err := otlpTracesReceiverOnGRPCServer(ln, test.useTLS)
			rcv.start()
			require.NoError(t, err, "Failed to start mock OTLP receiver")
			// Also closes the connection.
			defer rcv.srv.GracefulStop()

			// Start an OTLP exporter and point to the receiver.
			factory := NewFactory()
			cfg := factory.CreateDefaultConfig().(*Config)
			cfg.GRPCClientSettings = test.gRPCClientSettings
			cfg.GRPCClientSettings.Endpoint = test.scheme + ln.Addr().String()
			if test.useTLS {
				cfg.GRPCClientSettings.TLSSetting.InsecureSkipVerify = true
			}
			set := exportertest.NewNopCreateSettings()
			exp, err := factory.CreateTracesExporter(context.Background(), set, cfg)
			require.NoError(t, err)
			require.NotNil(t, exp)

			defer func() {
				assert.NoError(t, exp.Shutdown(context.Background()))
			}()

			host := componenttest.NewNopHost()
			assert.NoError(t, exp.Start(context.Background(), host))

			// Ensure that initially there is no data in the receiver.
			assert.EqualValues(t, 0, rcv.requestCount.Load())

			// Send empty trace.
			td := ptrace.NewTraces()
			assert.NoError(t, exp.ConsumeTraces(context.Background(), td))

			// Wait until it is received.
			assert.Eventually(t, func() bool {
				return rcv.requestCount.Load() > 0
			}, 10*time.Second, 5*time.Millisecond)

			// Ensure it was received empty.
			assert.EqualValues(t, 0, rcv.totalItems.Load())
		})
	}
}

func TestSendMetrics(t *testing.T) {
	// Start an OTLP-compatible receiver.
	ln, err := net.Listen("tcp", "localhost:")
	require.NoError(t, err, "Failed to find an available address to run the gRPC server: %v", err)
	rcv := otlpMetricsReceiverOnGRPCServer(ln)
	// Also closes the connection.
	defer rcv.srv.GracefulStop()

	// Start an OTLP exporter and point to the receiver.
	factory := NewFactory()
	cfg := factory.CreateDefaultConfig().(*Config)
	cfg.GRPCClientSettings = configgrpc.GRPCClientSettings{
		Endpoint: ln.Addr().String(),
		TLSSetting: configtls.TLSClientSetting{
			Insecure: true,
		},
		Headers: map[string]configopaque.String{
			"header": "header-value",
		},
	}
	set := exportertest.NewNopCreateSettings()
	set.BuildInfo.Description = "Collector"
	set.BuildInfo.Version = "1.2.3test"
	exp, err := factory.CreateMetricsExporter(context.Background(), set, cfg)
	require.NoError(t, err)
	require.NotNil(t, exp)
	defer func() {
		assert.NoError(t, exp.Shutdown(context.Background()))
	}()

	host := componenttest.NewNopHost()

	assert.NoError(t, exp.Start(context.Background(), host))

	// Ensure that initially there is no data in the receiver.
	assert.EqualValues(t, 0, rcv.requestCount.Load())

	// Send empty metric.
	md := pmetric.NewMetrics()
	assert.NoError(t, exp.ConsumeMetrics(context.Background(), md))

	// Wait until it is received.
	assert.Eventually(t, func() bool {
		return rcv.requestCount.Load() > 0
	}, 10*time.Second, 5*time.Millisecond)

	// Ensure it was received empty.
	assert.EqualValues(t, 0, rcv.totalItems.Load())

	// Send two metrics.
	md = testdata.GenerateMetrics(2)

	err = exp.ConsumeMetrics(context.Background(), md)
	assert.NoError(t, err)

	// Wait until it is received.
	assert.Eventually(t, func() bool {
		return rcv.requestCount.Load() > 1
	}, 10*time.Second, 5*time.Millisecond)

	expectedHeader := []string{"header-value"}

	// Verify received metrics.
	assert.EqualValues(t, 2, rcv.requestCount.Load())
	assert.EqualValues(t, 4, rcv.totalItems.Load())
	assert.EqualValues(t, md, rcv.getLastRequest())

	mdata := rcv.getMetadata()
	require.EqualValues(t, mdata.Get("header"), expectedHeader)
	require.Equal(t, len(mdata.Get("User-Agent")), 1)
	require.Contains(t, mdata.Get("User-Agent")[0], "Collector/1.2.3test")
}

func TestSendTraceDataServerDownAndUp(t *testing.T) {
	// Find the addr, but don't start the server.
	ln, err := net.Listen("tcp", "localhost:")
	require.NoError(t, err, "Failed to find an available address to run the gRPC server: %v", err)

	// Start an OTLP exporter and point to the receiver.
	factory := NewFactory()
	cfg := factory.CreateDefaultConfig().(*Config)
	// Disable queuing to ensure that we execute the request when calling ConsumeTraces
	// otherwise we will not see the error.
	cfg.QueueSettings.Enabled = false
	cfg.GRPCClientSettings = configgrpc.GRPCClientSettings{
		Endpoint: ln.Addr().String(),
		TLSSetting: configtls.TLSClientSetting{
			Insecure: true,
		},
		// Need to wait for every request blocking until either request timeouts or succeed.
		// Do not rely on external retry logic here, if that is intended set InitialInterval to 100ms.
		WaitForReady: true,
	}
	set := exportertest.NewNopCreateSettings()
	exp, err := factory.CreateTracesExporter(context.Background(), set, cfg)
	require.NoError(t, err)
	require.NotNil(t, exp)
	defer func() {
		assert.NoError(t, exp.Shutdown(context.Background()))
	}()

	host := componenttest.NewNopHost()

	assert.NoError(t, exp.Start(context.Background(), host))

	// A trace with 2 spans.
	td := testdata.GenerateTraces(2)
	ctx, cancel := context.WithTimeout(context.Background(), 1*time.Second)
	assert.Error(t, exp.ConsumeTraces(ctx, td))
	assert.EqualValues(t, context.DeadlineExceeded, ctx.Err())
	cancel()

	ctx, cancel = context.WithTimeout(context.Background(), 1*time.Second)
	assert.Error(t, exp.ConsumeTraces(ctx, td))
	assert.EqualValues(t, context.DeadlineExceeded, ctx.Err())
	cancel()

	startServerAndMakeRequest(t, exp, td, ln)

	ctx, cancel = context.WithTimeout(context.Background(), 1*time.Second)
	assert.Error(t, exp.ConsumeTraces(ctx, td))
	assert.EqualValues(t, context.DeadlineExceeded, ctx.Err())
	cancel()

	// First call to startServerAndMakeRequest closed the connection. There is a race condition here that the
	// port may be reused, if this gets flaky rethink what to do.
	ln, err = net.Listen("tcp", ln.Addr().String())
	require.NoError(t, err, "Failed to find an available address to run the gRPC server: %v", err)
	startServerAndMakeRequest(t, exp, td, ln)

	ctx, cancel = context.WithTimeout(context.Background(), 1*time.Second)
	assert.Error(t, exp.ConsumeTraces(ctx, td))
	assert.EqualValues(t, context.DeadlineExceeded, ctx.Err())
	cancel()
}

func TestSendTraceDataServerStartWhileRequest(t *testing.T) {
	// Find the addr, but don't start the server.
	ln, err := net.Listen("tcp", "localhost:")
	require.NoError(t, err, "Failed to find an available address to run the gRPC server: %v", err)

	// Start an OTLP exporter and point to the receiver.
	factory := NewFactory()
	cfg := factory.CreateDefaultConfig().(*Config)
	cfg.GRPCClientSettings = configgrpc.GRPCClientSettings{
		Endpoint: ln.Addr().String(),
		TLSSetting: configtls.TLSClientSetting{
			Insecure: true,
		},
	}
	set := exportertest.NewNopCreateSettings()
	exp, err := factory.CreateTracesExporter(context.Background(), set, cfg)
	require.NoError(t, err)
	require.NotNil(t, exp)
	defer func() {
		assert.NoError(t, exp.Shutdown(context.Background()))
	}()

	host := componenttest.NewNopHost()

	assert.NoError(t, exp.Start(context.Background(), host))

	// A trace with 2 spans.
	td := testdata.GenerateTraces(2)
	done := make(chan bool, 1)
	defer close(done)
	ctx, cancel := context.WithTimeout(context.Background(), 10*time.Second)
	go func() {
		assert.NoError(t, exp.ConsumeTraces(ctx, td))
		done <- true
	}()

	time.Sleep(2 * time.Second)
	rcv, _ := otlpTracesReceiverOnGRPCServer(ln, false)
	rcv.start()
	defer rcv.srv.GracefulStop()
	// Wait until one of the conditions below triggers.
	select {
	case <-ctx.Done():
		t.Fail()
	case <-done:
		assert.NoError(t, ctx.Err())
	}
	cancel()
}

func TestSendTracesOnResourceExhaustion(t *testing.T) {
	ln, err := net.Listen("tcp", "localhost:")
	require.NoError(t, err)
	rcv, _ := otlpTracesReceiverOnGRPCServer(ln, false)
	rcv.setExportError(status.Error(codes.ResourceExhausted, "resource exhausted"))
	rcv.start()
	defer rcv.srv.GracefulStop()

	factory := NewFactory()
	cfg := factory.CreateDefaultConfig().(*Config)
	cfg.RetrySettings.InitialInterval = 0
	cfg.GRPCClientSettings = configgrpc.GRPCClientSettings{
		Endpoint: ln.Addr().String(),
		TLSSetting: configtls.TLSClientSetting{
			Insecure: true,
		},
	}
	set := exportertest.NewNopCreateSettings()
	exp, err := factory.CreateTracesExporter(context.Background(), set, cfg)
	require.NoError(t, err)
	require.NotNil(t, exp)

	defer func() {
		assert.NoError(t, exp.Shutdown(context.Background()))
	}()

	host := componenttest.NewNopHost()
	assert.NoError(t, exp.Start(context.Background(), host))

	assert.EqualValues(t, 0, rcv.requestCount.Load())

	td := ptrace.NewTraces()
	assert.NoError(t, exp.ConsumeTraces(context.Background(), td))

	assert.Never(t, func() bool {
		return rcv.requestCount.Load() > 1
	}, 1*time.Second, 5*time.Millisecond, "Should not retry if RetryInfo is not included into status details by the server.")

	rcv.requestCount.Swap(0)

	st := status.New(codes.ResourceExhausted, "resource exhausted")
	st, _ = st.WithDetails(&errdetails.RetryInfo{
		RetryDelay: durationpb.New(100 * time.Millisecond),
	})
	rcv.setExportError(st.Err())

	assert.NoError(t, exp.ConsumeTraces(context.Background(), td))

	assert.Eventually(t, func() bool {
		return rcv.requestCount.Load() > 1
	}, 10*time.Second, 5*time.Millisecond, "Should retry if RetryInfo is included into status details by the server.")
}

func startServerAndMakeRequest(t *testing.T, exp exporter.Traces, td ptrace.Traces, ln net.Listener) {
	rcv, _ := otlpTracesReceiverOnGRPCServer(ln, false)
	rcv.start()
	defer rcv.srv.GracefulStop()
	// Ensure that initially there is no data in the receiver.
	assert.EqualValues(t, 0, rcv.requestCount.Load())

	// Clone the request and store as expected.
	expectedData := ptrace.NewTraces()
	td.CopyTo(expectedData)

	// Resend the request, this should succeed.
	ctx, cancel := context.WithTimeout(context.Background(), 5*time.Second)
	assert.NoError(t, exp.ConsumeTraces(ctx, td))
	cancel()

	// Wait until it is received.
	assert.Eventually(t, func() bool {
		return rcv.requestCount.Load() > 0
	}, 10*time.Second, 5*time.Millisecond)

	// Verify received span.
	assert.EqualValues(t, 2, rcv.totalItems.Load())
	assert.EqualValues(t, expectedData, rcv.getLastRequest())
}

func TestSendLogData(t *testing.T) {
	// Start an OTLP-compatible receiver.
	ln, err := net.Listen("tcp", "localhost:")
	require.NoError(t, err, "Failed to find an available address to run the gRPC server: %v", err)
	rcv := otlpLogsReceiverOnGRPCServer(ln)
	// Also closes the connection.
	defer rcv.srv.GracefulStop()

	// Start an OTLP exporter and point to the receiver.
	factory := NewFactory()
	cfg := factory.CreateDefaultConfig().(*Config)
	cfg.GRPCClientSettings = configgrpc.GRPCClientSettings{
		Endpoint: ln.Addr().String(),
		TLSSetting: configtls.TLSClientSetting{
			Insecure: true,
		},
	}
	set := exportertest.NewNopCreateSettings()
	set.BuildInfo.Description = "Collector"
	set.BuildInfo.Version = "1.2.3test"
	exp, err := factory.CreateLogsExporter(context.Background(), set, cfg)
	require.NoError(t, err)
	require.NotNil(t, exp)
	defer func() {
		assert.NoError(t, exp.Shutdown(context.Background()))
	}()

	host := componenttest.NewNopHost()

	assert.NoError(t, exp.Start(context.Background(), host))

	// Ensure that initially there is no data in the receiver.
	assert.EqualValues(t, 0, rcv.requestCount.Load())

	// Send empty request.
	ld := plog.NewLogs()
	assert.NoError(t, exp.ConsumeLogs(context.Background(), ld))

	// Wait until it is received.
	assert.Eventually(t, func() bool {
		return rcv.requestCount.Load() > 0
	}, 10*time.Second, 5*time.Millisecond)

	// Ensure it was received empty.
	assert.EqualValues(t, 0, rcv.totalItems.Load())

	// A request with 2 log entries.
	ld = testdata.GenerateLogs(2)

	err = exp.ConsumeLogs(context.Background(), ld)
	assert.NoError(t, err)

	// Wait until it is received.
	assert.Eventually(t, func() bool {
		return rcv.requestCount.Load() > 1
	}, 10*time.Second, 5*time.Millisecond)

	// Verify received logs.
	assert.EqualValues(t, 2, rcv.requestCount.Load())
	assert.EqualValues(t, 2, rcv.totalItems.Load())
	assert.EqualValues(t, ld, rcv.getLastRequest())

	md := rcv.getMetadata()
	require.Equal(t, len(md.Get("User-Agent")), 1)
	require.Contains(t, md.Get("User-Agent")[0], "Collector/1.2.3test")
}

// TestSendArrowTracesNotSupported tests a successful OTLP export w/
// and without Arrow, w/ WaitForReady and without.
func TestSendArrowTracesNotSupported(t *testing.T) {
	// With arrow unsupported
	t.Run("Service Unavailable", func(t *testing.T) {
		t.Run("WaitForReady true", func(t *testing.T) {
			testSendArrowTraces(t, true, false)
		})
		t.Run("WaitForReady false", func(t *testing.T) {
			testSendArrowTraces(t, false, false)
		})
	})
	// With arrow supported
	t.Run("Service Available", func(t *testing.T) {
		t.Run("WaitForReady true", func(t *testing.T) {
			testSendArrowTraces(t, true, true)
		})
		t.Run("WaitForReady false", func(t *testing.T) {
			testSendArrowTraces(t, false, true)
		})
	})
}

func testSendArrowTraces(t *testing.T, clientWaitForReady, streamServiceAvailable bool) {
	// Start an OTLP-compatible receiver.
	ln, err := net.Listen("tcp", "127.0.0.1:")
	require.NoError(t, err, "Failed to find an available address to run the gRPC server: %v", err)

	// Start an OTLP exporter and point to the receiver.
	factory := NewFactory()
	authID := component.NewID("testauth")
	expectedHeader := []string{"arrow-ftw"}
	cfg := factory.CreateDefaultConfig().(*Config)
	cfg.GRPCClientSettings = configgrpc.GRPCClientSettings{
		Endpoint: ln.Addr().String(),
		TLSSetting: configtls.TLSClientSetting{
			Insecure: true,
		},
		WaitForReady: clientWaitForReady,
		Headers: map[string]configopaque.String{
			"header": configopaque.String(expectedHeader[0]),
		},
		Auth: &configauth.Authentication{
			AuthenticatorID: authID,
		},
	}
	// Arrow client is enabled, but the server doesn't support it.
	cfg.Arrow = ArrowSettings{
		Enabled:    true,
		NumStreams: 1,
	}

	set := exportertest.NewNopCreateSettings()
	set.TelemetrySettings.Logger = zaptest.NewLogger(t)
	exp, err := factory.CreateTracesExporter(context.Background(), set, cfg)
	require.NoError(t, err)
	require.NotNil(t, exp)

	defer func() {
		assert.NoError(t, exp.Shutdown(context.Background()))
	}()

	type isUserCall struct{}

	host := newHostWithExtensions(
		map[component.ID]component.Component{
			authID: newTestAuthExtension(t, func(ctx context.Context) map[string]string {
				if ctx.Value(isUserCall{}) == nil {
					return nil
				}
				return map[string]string{
					"callerid": "arrow",
				}
			}),
		},
	)
	assert.NoError(t, exp.Start(context.Background(), host))

	rcv, _ := otlpTracesReceiverOnGRPCServer(ln, false)
	if streamServiceAvailable {
		rcv.startStreamMockArrowTraces(t, okStatusFor)
	}

	// Delay the server start, slightly.
	go func() {
		time.Sleep(100 * time.Millisecond)
		rcv.start()
	}()

	// Send two trace items.
	td := testdata.GenerateTraces(2)

	// Set the context key indicating this is per-request state,
	// so the auth extension returns data.
	err = exp.ConsumeTraces(context.WithValue(context.Background(), isUserCall{}, true), td)
	assert.NoError(t, err)

	// Wait until it is received.
	assert.Eventually(t, func() bool {
		return rcv.requestCount.Load() > 0
	}, 10*time.Second, 5*time.Millisecond)

	// Verify two items, one request received.
	assert.EqualValues(t, int32(2), rcv.totalItems.Load())
	assert.EqualValues(t, int32(1), rcv.requestCount.Load())
	assert.EqualValues(t, td, rcv.getLastRequest())

	// Expect the correct metadata, with or without arrow.
	md := rcv.getMetadata()
	require.EqualValues(t, []string{"arrow"}, md.Get("callerid"))
	require.EqualValues(t, expectedHeader, md.Get("header"))
}

func okStatusFor(id string) *arrowpb.StatusMessage {
	return &arrowpb.StatusMessage{
		BatchId:    id,
		StatusCode: arrowpb.StatusCode_OK,
	}
}

func failedStatusFor(id string) *arrowpb.StatusMessage {
	return &arrowpb.StatusMessage{
		BatchId:      id,
		StatusCode:   arrowpb.StatusCode_ERROR,
		ErrorCode:    arrowpb.ErrorCode_INVALID_ARGUMENT,
		ErrorMessage: "test failed",
	}
}

func (r *mockTracesReceiver) startStreamMockArrowTraces(t *testing.T, statusFor func(string) *arrowpb.StatusMessage) {
	ctrl := gomock.NewController(t)

	type binding struct {
		arrowpb.UnsafeArrowStreamServiceServer
		*arrowpbMock.MockArrowStreamServiceServer
	}
	svc := arrowpbMock.NewMockArrowStreamServiceServer(ctrl)

	arrowpb.RegisterArrowStreamServiceServer(r.srv, binding{
		MockArrowStreamServiceServer: svc,
	})
	svc.EXPECT().ArrowStream(gomock.Any()).Times(1).DoAndReturn(func(realSrv arrowpb.ArrowStreamService_ArrowStreamServer) error {
		consumer := arrowRecord.NewConsumer()
		var hdrs []hpack.HeaderField
		hdrsDecoder := hpack.NewDecoder(4096, func(hdr hpack.HeaderField) {
			hdrs = append(hdrs, hdr)
		})
		for {
			records, err := realSrv.Recv()
			if status, ok := status.FromError(err); ok && status.Code() == codes.Canceled {
				break
			}
			require.NoError(t, err)
			got, err := consumer.TracesFrom(records)
			require.NoError(t, err)

			// Reset and parse headers
			hdrs = nil
			_, err = hdrsDecoder.Write(records.Headers)
			require.NoError(t, err)
			md, ok := metadata.FromIncomingContext(realSrv.Context())
			require.True(t, ok)

			for _, hf := range hdrs {
				md[hf.Name] = append(md[hf.Name], hf.Value)
			}

			// Place the metadata into the context, where
			// the test framework (independent of Arrow)
			// receives it.
			ctx := metadata.NewIncomingContext(context.Background(), md)

			for _, traces := range got {
				_, err := r.Export(ctx, ptraceotlp.NewExportRequestFromTraces(traces))
				require.NoError(t, err)
			}
			require.NoError(t, realSrv.Send(&arrowpb.BatchStatus{
				Statuses: []*arrowpb.StatusMessage{
					statusFor(records.BatchId),
				},
			}))
		}
		return nil
	})

}

func TestSendArrowFailedTraces(t *testing.T) {
	// Start an OTLP-compatible receiver.
	ln, err := net.Listen("tcp", "127.0.0.1:")
	require.NoError(t, err, "Failed to find an available address to run the gRPC server: %v", err)

	// Start an OTLP exporter and point to the receiver.
	factory := NewFactory()
	cfg := factory.CreateDefaultConfig().(*Config)
	cfg.GRPCClientSettings = configgrpc.GRPCClientSettings{
		Endpoint: ln.Addr().String(),
		TLSSetting: configtls.TLSClientSetting{
			Insecure: true,
		},
		WaitForReady: true,
	}
	// Arrow client is enabled, but the server doesn't support it.
	cfg.Arrow = ArrowSettings{
		Enabled:    true,
		NumStreams: 1,
	}
	cfg.QueueSettings.Enabled = false

	set := exportertest.NewNopCreateSettings()
	set.TelemetrySettings.Logger = zaptest.NewLogger(t)
	exp, err := factory.CreateTracesExporter(context.Background(), set, cfg)
	require.NoError(t, err)
	require.NotNil(t, exp)

	defer func() {
		assert.NoError(t, exp.Shutdown(context.Background()))
	}()

	host := componenttest.NewNopHost()
	assert.NoError(t, exp.Start(context.Background(), host))

	rcv, _ := otlpTracesReceiverOnGRPCServer(ln, false)
	rcv.startStreamMockArrowTraces(t, failedStatusFor)

	// Delay the server start, slightly.
	go func() {
		time.Sleep(100 * time.Millisecond)
		rcv.start()
	}()

	// Send two trace items.
	td := testdata.GenerateTraces(2)
	err = exp.ConsumeTraces(context.Background(), td)
	assert.Error(t, err)
	assert.Contains(t, err.Error(), "test failed")

	// Wait until it is received.
	assert.Eventually(t, func() bool {
		return rcv.requestCount.Load() > 0
	}, 10*time.Second, 5*time.Millisecond)

	// Verify two items, one request received.
	assert.EqualValues(t, int32(2), rcv.totalItems.Load())
	assert.EqualValues(t, int32(1), rcv.requestCount.Load())
	assert.EqualValues(t, td, rcv.getLastRequest())
}<|MERGE_RESOLUTION|>--- conflicted
+++ resolved
@@ -32,12 +32,8 @@
 	"github.com/golang/mock/gomock"
 	"github.com/stretchr/testify/assert"
 	"github.com/stretchr/testify/require"
-<<<<<<< HEAD
-	"go.uber.org/atomic"
 	"go.uber.org/zap/zaptest"
 	"golang.org/x/net/http2/hpack"
-=======
->>>>>>> 9257d7ff
 	"google.golang.org/genproto/googleapis/rpc/errdetails"
 	"google.golang.org/grpc"
 	"google.golang.org/grpc/codes"
@@ -131,14 +127,9 @@
 	rcv := &mockTracesReceiver{
 		mockReceiver: mockReceiver{
 			srv:          grpc.NewServer(sopts...),
-<<<<<<< HEAD
 			ln:           ln,
-			requestCount: atomic.NewInt32(0),
-			totalItems:   atomic.NewInt32(0),
-=======
 			requestCount: &atomic.Int32{},
 			totalItems:   &atomic.Int32{},
->>>>>>> 9257d7ff
 		},
 	}
 
