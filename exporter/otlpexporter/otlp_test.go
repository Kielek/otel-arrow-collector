// Copyright The OpenTelemetry Authors
//
// Licensed under the Apache License, Version 2.0 (the "License");
// you may not use this file except in compliance with the License.
// You may obtain a copy of the License at
//
//       http://www.apache.org/licenses/LICENSE-2.0
//
// Unless required by applicable law or agreed to in writing, software
// distributed under the License is distributed on an "AS IS" BASIS,
// WITHOUT WARRANTIES OR CONDITIONS OF ANY KIND, either express or implied.
// See the License for the specific language governing permissions and
// limitations under the License.

package otlpexporter

import (
	"context"
	"fmt"
	"net"
	"net/http"
	"path/filepath"
	"runtime"
	"sync"
	"testing"
	"time"

	arrowpb "github.com/f5/otel-arrow-adapter/api/collector/arrow/v1"
	arrowpbMock "github.com/f5/otel-arrow-adapter/api/collector/arrow/v1/mock"
	arrowRecord "github.com/f5/otel-arrow-adapter/pkg/otel/arrow_record"
	"github.com/golang/mock/gomock"
	"github.com/stretchr/testify/assert"
	"github.com/stretchr/testify/require"
	"go.uber.org/atomic"
	"go.uber.org/zap/zaptest"
	"golang.org/x/net/http2/hpack"
	"google.golang.org/genproto/googleapis/rpc/errdetails"
	"google.golang.org/grpc"
	"google.golang.org/grpc/codes"
	"google.golang.org/grpc/credentials"
	"google.golang.org/grpc/metadata"
	"google.golang.org/grpc/status"
	"google.golang.org/protobuf/types/known/durationpb"

	"go.opentelemetry.io/collector/client"
	"go.opentelemetry.io/collector/component"
	"go.opentelemetry.io/collector/component/componenttest"
	"go.opentelemetry.io/collector/config/configauth"
	"go.opentelemetry.io/collector/config/configgrpc"
	"go.opentelemetry.io/collector/config/configopaque"
	"go.opentelemetry.io/collector/config/configtls"
	"go.opentelemetry.io/collector/exporter"
	"go.opentelemetry.io/collector/exporter/exportertest"
	"go.opentelemetry.io/collector/exporter/otlpexporter/internal/arrow/grpcmock"
	"go.opentelemetry.io/collector/extension"
	"go.opentelemetry.io/collector/extension/auth"
	"go.opentelemetry.io/collector/internal/testdata"
	"go.opentelemetry.io/collector/pdata/plog"
	"go.opentelemetry.io/collector/pdata/plog/plogotlp"
	"go.opentelemetry.io/collector/pdata/pmetric"
	"go.opentelemetry.io/collector/pdata/pmetric/pmetricotlp"
	"go.opentelemetry.io/collector/pdata/ptrace"
	"go.opentelemetry.io/collector/pdata/ptrace/ptraceotlp"
)

type mockReceiver struct {
	srv          *grpc.Server
	ln           net.Listener
	requestCount *atomic.Int32
	totalItems   *atomic.Int32
	mux          sync.Mutex
	metadata     metadata.MD
	exportError  error
}

func (r *mockReceiver) getMetadata() metadata.MD {
	r.mux.Lock()
	defer r.mux.Unlock()
	return r.metadata
}

func (r *mockReceiver) setExportError(err error) {
	r.mux.Lock()
	defer r.mux.Unlock()
	r.exportError = err
}

type mockTracesReceiver struct {
	ptraceotlp.UnimplementedGRPCServer
	mockReceiver
	lastRequest ptrace.Traces
}

func (r *mockTracesReceiver) Export(ctx context.Context, req ptraceotlp.ExportRequest) (ptraceotlp.ExportResponse, error) {
	r.requestCount.Inc()
	td := req.Traces()
	r.totalItems.Add(int32(td.SpanCount()))
	r.mux.Lock()
	defer r.mux.Unlock()
	r.lastRequest = td
	r.metadata, _ = metadata.FromIncomingContext(ctx)
	return ptraceotlp.NewExportResponse(), r.exportError
}

func (r *mockTracesReceiver) getLastRequest() ptrace.Traces {
	r.mux.Lock()
	defer r.mux.Unlock()
	return r.lastRequest
}

func otlpTracesReceiverOnGRPCServer(ln net.Listener, useTLS bool) (*mockTracesReceiver, error) {
	sopts := []grpc.ServerOption{}

	if useTLS {
		_, currentFile, _, _ := runtime.Caller(0)
		basepath := filepath.Dir(currentFile)
		certpath := filepath.Join(basepath, filepath.Join("testdata", "test_cert.pem"))
		keypath := filepath.Join(basepath, filepath.Join("testdata", "test_key.pem"))

		creds, err := credentials.NewServerTLSFromFile(certpath, keypath)
		if err != nil {
			return nil, err
		}
		sopts = append(sopts, grpc.Creds(creds))
	}

	rcv := &mockTracesReceiver{
		mockReceiver: mockReceiver{
			srv:          grpc.NewServer(sopts...),
			ln:           ln,
			requestCount: atomic.NewInt32(0),
			totalItems:   atomic.NewInt32(0),
		},
	}

	ptraceotlp.RegisterGRPCServer(rcv.srv, rcv)

	return rcv, nil
}

func (r *mockTracesReceiver) start() {
	go func() {
		_ = r.srv.Serve(r.ln)
	}()
}

type mockLogsReceiver struct {
	plogotlp.UnimplementedGRPCServer
	mockReceiver
	lastRequest plog.Logs
}

func (r *mockLogsReceiver) Export(ctx context.Context, req plogotlp.ExportRequest) (plogotlp.ExportResponse, error) {
	r.requestCount.Inc()
	ld := req.Logs()
	r.totalItems.Add(int32(ld.LogRecordCount()))
	r.mux.Lock()
	defer r.mux.Unlock()
	r.lastRequest = ld
	r.metadata, _ = metadata.FromIncomingContext(ctx)
	return plogotlp.NewExportResponse(), r.exportError
}

func (r *mockLogsReceiver) getLastRequest() plog.Logs {
	r.mux.Lock()
	defer r.mux.Unlock()
	return r.lastRequest
}

func otlpLogsReceiverOnGRPCServer(ln net.Listener) *mockLogsReceiver {
	rcv := &mockLogsReceiver{
		mockReceiver: mockReceiver{
			srv:          grpc.NewServer(),
			requestCount: atomic.NewInt32(0),
			totalItems:   atomic.NewInt32(0),
		},
	}

	// Now run it as a gRPC server
	plogotlp.RegisterGRPCServer(rcv.srv, rcv)
	go func() {
		_ = rcv.srv.Serve(ln)
	}()

	return rcv
}

type mockMetricsReceiver struct {
	pmetricotlp.UnimplementedGRPCServer
	mockReceiver
	lastRequest pmetric.Metrics
}

func (r *mockMetricsReceiver) Export(ctx context.Context, req pmetricotlp.ExportRequest) (pmetricotlp.ExportResponse, error) {
	md := req.Metrics()
	r.requestCount.Inc()
	r.totalItems.Add(int32(md.DataPointCount()))
	r.mux.Lock()
	defer r.mux.Unlock()
	r.lastRequest = md
	r.metadata, _ = metadata.FromIncomingContext(ctx)
	return pmetricotlp.NewExportResponse(), r.exportError
}

func (r *mockMetricsReceiver) getLastRequest() pmetric.Metrics {
	r.mux.Lock()
	defer r.mux.Unlock()
	return r.lastRequest
}

func otlpMetricsReceiverOnGRPCServer(ln net.Listener) *mockMetricsReceiver {
	rcv := &mockMetricsReceiver{
		mockReceiver: mockReceiver{
			srv:          grpc.NewServer(),
			requestCount: atomic.NewInt32(0),
			totalItems:   atomic.NewInt32(0),
		},
	}

	// Now run it as a gRPC server
	pmetricotlp.RegisterGRPCServer(rcv.srv, rcv)
	go func() {
		_ = rcv.srv.Serve(ln)
	}()

	return rcv
}

type hostWithExtensions struct {
	component.Host
	exts map[component.ID]component.Component
}

func newHostWithExtensions(exts map[component.ID]component.Component) component.Host {
	return &hostWithExtensions{
		Host: componenttest.NewNopHost(),
		exts: exts,
	}
}

func (h *hostWithExtensions) GetExtensions() map[component.ID]component.Component {
	return h.exts
}

type testAuthExtension struct {
	extension.Extension

	prc credentials.PerRPCCredentials
}

func newTestAuthExtension(t *testing.T, mdf func(ctx context.Context) map[string]string) auth.Client {
	ctrl := gomock.NewController(t)
	prc := grpcmock.NewMockPerRPCCredentials(ctrl)
	prc.EXPECT().RequireTransportSecurity().AnyTimes().Return(false)
	prc.EXPECT().GetRequestMetadata(gomock.Any(), gomock.Any()).AnyTimes().DoAndReturn(
		func(ctx context.Context, _ ...string) (map[string]string, error) {
			return mdf(ctx), nil
		},
	)
	return &testAuthExtension{
		prc: prc,
	}
}

func (a *testAuthExtension) RoundTripper(base http.RoundTripper) (http.RoundTripper, error) {
	return nil, fmt.Errorf("unused")
}

func (a *testAuthExtension) PerRPCCredentials() (credentials.PerRPCCredentials, error) {
	return a.prc, nil
}

func TestSendTraces(t *testing.T) {
	// Start an OTLP-compatible receiver.
	ln, err := net.Listen("tcp", "localhost:")
	require.NoError(t, err, "Failed to find an available address to run the gRPC server: %v", err)
	rcv, _ := otlpTracesReceiverOnGRPCServer(ln, false)
	rcv.start()
	// Also closes the connection.
	defer rcv.srv.GracefulStop()

	// Start an OTLP exporter and point to the receiver.
	factory := NewFactory()
	authID := component.NewID("testauth")
	expectedHeader := []string{"header-value"}

	cfg := factory.CreateDefaultConfig().(*Config)
	cfg.GRPCClientSettings = configgrpc.GRPCClientSettings{
		Endpoint: ln.Addr().String(),
		TLSSetting: configtls.TLSClientSetting{
			Insecure: true,
		},
<<<<<<< HEAD
		Headers: map[string]string{
			"header": expectedHeader[0],
		},
		Auth: &configauth.Authentication{
			AuthenticatorID: authID,
=======
		Headers: map[string]configopaque.String{
			"header": "header-value",
>>>>>>> 7cf999e4
		},
	}
	set := exportertest.NewNopCreateSettings()
	set.BuildInfo.Description = "Collector"
	set.BuildInfo.Version = "1.2.3test"
	exp, err := factory.CreateTracesExporter(context.Background(), set, cfg)
	require.NoError(t, err)
	require.NotNil(t, exp)

	defer func() {
		assert.NoError(t, exp.Shutdown(context.Background()))
	}()

	host := newHostWithExtensions(
		map[component.ID]component.Component{
			authID: newTestAuthExtension(t, func(ctx context.Context) map[string]string {
				return map[string]string{
					"callerid": client.FromContext(ctx).Metadata.Get("in_callerid")[0],
				}
			}),
		},
	)
	assert.NoError(t, exp.Start(context.Background(), host))

	// Ensure that initially there is no data in the receiver.
	assert.EqualValues(t, 0, rcv.requestCount.Load())

	newCallerContext := func(value string) context.Context {
		return client.NewContext(context.Background(),
			client.Info{
				Metadata: client.NewMetadata(map[string][]string{
					"in_callerid": {value},
				}),
			},
		)
	}
	const caller1 = "caller1"
	const caller2 = "caller2"
	callCtx1 := newCallerContext(caller1)
	callCtx2 := newCallerContext(caller2)

	// Send empty trace.
	td := ptrace.NewTraces()
	assert.NoError(t, exp.ConsumeTraces(callCtx1, td))

	// Wait until it is received.
	assert.Eventually(t, func() bool {
		return rcv.requestCount.Load() > 0
	}, 10*time.Second, 5*time.Millisecond)

	// Ensure it was received empty.
	assert.EqualValues(t, 0, rcv.totalItems.Load())
	md := rcv.getMetadata()

	// Expect caller1 and the static header
	require.EqualValues(t, expectedHeader, md.Get("header"))
	require.EqualValues(t, []string{caller1}, md.Get("callerid"))

	// A trace with 2 spans.
	td = testdata.GenerateTraces(2)

	err = exp.ConsumeTraces(callCtx2, td)
	assert.NoError(t, err)

	// Wait until it is received.
	assert.Eventually(t, func() bool {
		return rcv.requestCount.Load() > 1
	}, 10*time.Second, 5*time.Millisecond)

	// Verify received span.
	assert.EqualValues(t, 2, rcv.totalItems.Load())
	assert.EqualValues(t, 2, rcv.requestCount.Load())
	assert.EqualValues(t, td, rcv.getLastRequest())

	// Test the static metadata
	md = rcv.getMetadata()
	require.EqualValues(t, expectedHeader, md.Get("header"))
	require.Equal(t, len(md.Get("User-Agent")), 1)
	require.Contains(t, md.Get("User-Agent")[0], "Collector/1.2.3test")

	// Test the caller's dynamic metadata
	require.EqualValues(t, []string{caller2}, md.Get("callerid"))
}

func TestSendTracesWhenEndpointHasHttpScheme(t *testing.T) {
	tests := []struct {
		name               string
		useTLS             bool
		scheme             string
		gRPCClientSettings configgrpc.GRPCClientSettings
	}{
		{
			name:               "Use https scheme",
			useTLS:             true,
			scheme:             "https://",
			gRPCClientSettings: configgrpc.GRPCClientSettings{},
		},
		{
			name:   "Use http scheme",
			useTLS: false,
			scheme: "http://",
			gRPCClientSettings: configgrpc.GRPCClientSettings{
				TLSSetting: configtls.TLSClientSetting{
					Insecure: true,
				},
			},
		},
	}

	for _, test := range tests {
		t.Run(test.name, func(t *testing.T) {
			// Start an OTLP-compatible receiver.
			ln, err := net.Listen("tcp", "localhost:")
			require.NoError(t, err, "Failed to find an available address to run the gRPC server: %v", err)
			rcv, err := otlpTracesReceiverOnGRPCServer(ln, test.useTLS)
			rcv.start()
			require.NoError(t, err, "Failed to start mock OTLP receiver")
			// Also closes the connection.
			defer rcv.srv.GracefulStop()

			// Start an OTLP exporter and point to the receiver.
			factory := NewFactory()
			cfg := factory.CreateDefaultConfig().(*Config)
			cfg.GRPCClientSettings = test.gRPCClientSettings
			cfg.GRPCClientSettings.Endpoint = test.scheme + ln.Addr().String()
			if test.useTLS {
				cfg.GRPCClientSettings.TLSSetting.InsecureSkipVerify = true
			}
			set := exportertest.NewNopCreateSettings()
			exp, err := factory.CreateTracesExporter(context.Background(), set, cfg)
			require.NoError(t, err)
			require.NotNil(t, exp)

			defer func() {
				assert.NoError(t, exp.Shutdown(context.Background()))
			}()

			host := componenttest.NewNopHost()
			assert.NoError(t, exp.Start(context.Background(), host))

			// Ensure that initially there is no data in the receiver.
			assert.EqualValues(t, 0, rcv.requestCount.Load())

			// Send empty trace.
			td := ptrace.NewTraces()
			assert.NoError(t, exp.ConsumeTraces(context.Background(), td))

			// Wait until it is received.
			assert.Eventually(t, func() bool {
				return rcv.requestCount.Load() > 0
			}, 10*time.Second, 5*time.Millisecond)

			// Ensure it was received empty.
			assert.EqualValues(t, 0, rcv.totalItems.Load())
		})
	}
}

func TestSendMetrics(t *testing.T) {
	// Start an OTLP-compatible receiver.
	ln, err := net.Listen("tcp", "localhost:")
	require.NoError(t, err, "Failed to find an available address to run the gRPC server: %v", err)
	rcv := otlpMetricsReceiverOnGRPCServer(ln)
	// Also closes the connection.
	defer rcv.srv.GracefulStop()

	// Start an OTLP exporter and point to the receiver.
	factory := NewFactory()
	cfg := factory.CreateDefaultConfig().(*Config)
	cfg.GRPCClientSettings = configgrpc.GRPCClientSettings{
		Endpoint: ln.Addr().String(),
		TLSSetting: configtls.TLSClientSetting{
			Insecure: true,
		},
		Headers: map[string]configopaque.String{
			"header": "header-value",
		},
	}
	set := exportertest.NewNopCreateSettings()
	set.BuildInfo.Description = "Collector"
	set.BuildInfo.Version = "1.2.3test"
	exp, err := factory.CreateMetricsExporter(context.Background(), set, cfg)
	require.NoError(t, err)
	require.NotNil(t, exp)
	defer func() {
		assert.NoError(t, exp.Shutdown(context.Background()))
	}()

	host := componenttest.NewNopHost()

	assert.NoError(t, exp.Start(context.Background(), host))

	// Ensure that initially there is no data in the receiver.
	assert.EqualValues(t, 0, rcv.requestCount.Load())

	// Send empty metric.
	md := pmetric.NewMetrics()
	assert.NoError(t, exp.ConsumeMetrics(context.Background(), md))

	// Wait until it is received.
	assert.Eventually(t, func() bool {
		return rcv.requestCount.Load() > 0
	}, 10*time.Second, 5*time.Millisecond)

	// Ensure it was received empty.
	assert.EqualValues(t, 0, rcv.totalItems.Load())

	// Send two metrics.
	md = testdata.GenerateMetrics(2)

	err = exp.ConsumeMetrics(context.Background(), md)
	assert.NoError(t, err)

	// Wait until it is received.
	assert.Eventually(t, func() bool {
		return rcv.requestCount.Load() > 1
	}, 10*time.Second, 5*time.Millisecond)

	expectedHeader := []string{"header-value"}

	// Verify received metrics.
	assert.EqualValues(t, 2, rcv.requestCount.Load())
	assert.EqualValues(t, 4, rcv.totalItems.Load())
	assert.EqualValues(t, md, rcv.getLastRequest())

	mdata := rcv.getMetadata()
	require.EqualValues(t, mdata.Get("header"), expectedHeader)
	require.Equal(t, len(mdata.Get("User-Agent")), 1)
	require.Contains(t, mdata.Get("User-Agent")[0], "Collector/1.2.3test")
}

func TestSendTraceDataServerDownAndUp(t *testing.T) {
	// Find the addr, but don't start the server.
	ln, err := net.Listen("tcp", "localhost:")
	require.NoError(t, err, "Failed to find an available address to run the gRPC server: %v", err)

	// Start an OTLP exporter and point to the receiver.
	factory := NewFactory()
	cfg := factory.CreateDefaultConfig().(*Config)
	// Disable queuing to ensure that we execute the request when calling ConsumeTraces
	// otherwise we will not see the error.
	cfg.QueueSettings.Enabled = false
	cfg.GRPCClientSettings = configgrpc.GRPCClientSettings{
		Endpoint: ln.Addr().String(),
		TLSSetting: configtls.TLSClientSetting{
			Insecure: true,
		},
		// Need to wait for every request blocking until either request timeouts or succeed.
		// Do not rely on external retry logic here, if that is intended set InitialInterval to 100ms.
		WaitForReady: true,
	}
	set := exportertest.NewNopCreateSettings()
	exp, err := factory.CreateTracesExporter(context.Background(), set, cfg)
	require.NoError(t, err)
	require.NotNil(t, exp)
	defer func() {
		assert.NoError(t, exp.Shutdown(context.Background()))
	}()

	host := componenttest.NewNopHost()

	assert.NoError(t, exp.Start(context.Background(), host))

	// A trace with 2 spans.
	td := testdata.GenerateTraces(2)
	ctx, cancel := context.WithTimeout(context.Background(), 1*time.Second)
	assert.Error(t, exp.ConsumeTraces(ctx, td))
	assert.EqualValues(t, context.DeadlineExceeded, ctx.Err())
	cancel()

	ctx, cancel = context.WithTimeout(context.Background(), 1*time.Second)
	assert.Error(t, exp.ConsumeTraces(ctx, td))
	assert.EqualValues(t, context.DeadlineExceeded, ctx.Err())
	cancel()

	startServerAndMakeRequest(t, exp, td, ln)

	ctx, cancel = context.WithTimeout(context.Background(), 1*time.Second)
	assert.Error(t, exp.ConsumeTraces(ctx, td))
	assert.EqualValues(t, context.DeadlineExceeded, ctx.Err())
	cancel()

	// First call to startServerAndMakeRequest closed the connection. There is a race condition here that the
	// port may be reused, if this gets flaky rethink what to do.
	ln, err = net.Listen("tcp", ln.Addr().String())
	require.NoError(t, err, "Failed to find an available address to run the gRPC server: %v", err)
	startServerAndMakeRequest(t, exp, td, ln)

	ctx, cancel = context.WithTimeout(context.Background(), 1*time.Second)
	assert.Error(t, exp.ConsumeTraces(ctx, td))
	assert.EqualValues(t, context.DeadlineExceeded, ctx.Err())
	cancel()
}

func TestSendTraceDataServerStartWhileRequest(t *testing.T) {
	// Find the addr, but don't start the server.
	ln, err := net.Listen("tcp", "localhost:")
	require.NoError(t, err, "Failed to find an available address to run the gRPC server: %v", err)

	// Start an OTLP exporter and point to the receiver.
	factory := NewFactory()
	cfg := factory.CreateDefaultConfig().(*Config)
	cfg.GRPCClientSettings = configgrpc.GRPCClientSettings{
		Endpoint: ln.Addr().String(),
		TLSSetting: configtls.TLSClientSetting{
			Insecure: true,
		},
	}
	set := exportertest.NewNopCreateSettings()
	exp, err := factory.CreateTracesExporter(context.Background(), set, cfg)
	require.NoError(t, err)
	require.NotNil(t, exp)
	defer func() {
		assert.NoError(t, exp.Shutdown(context.Background()))
	}()

	host := componenttest.NewNopHost()

	assert.NoError(t, exp.Start(context.Background(), host))

	// A trace with 2 spans.
	td := testdata.GenerateTraces(2)
	done := make(chan bool, 1)
	defer close(done)
	ctx, cancel := context.WithTimeout(context.Background(), 10*time.Second)
	go func() {
		assert.NoError(t, exp.ConsumeTraces(ctx, td))
		done <- true
	}()

	time.Sleep(2 * time.Second)
	rcv, _ := otlpTracesReceiverOnGRPCServer(ln, false)
	rcv.start()
	defer rcv.srv.GracefulStop()
	// Wait until one of the conditions below triggers.
	select {
	case <-ctx.Done():
		t.Fail()
	case <-done:
		assert.NoError(t, ctx.Err())
	}
	cancel()
}

func TestSendTracesOnResourceExhaustion(t *testing.T) {
	ln, err := net.Listen("tcp", "localhost:")
	require.NoError(t, err)
	rcv, _ := otlpTracesReceiverOnGRPCServer(ln, false)
	rcv.setExportError(status.Error(codes.ResourceExhausted, "resource exhausted"))
	rcv.start()
	defer rcv.srv.GracefulStop()

	factory := NewFactory()
	cfg := factory.CreateDefaultConfig().(*Config)
	cfg.RetrySettings.InitialInterval = 0
	cfg.GRPCClientSettings = configgrpc.GRPCClientSettings{
		Endpoint: ln.Addr().String(),
		TLSSetting: configtls.TLSClientSetting{
			Insecure: true,
		},
	}
	set := exportertest.NewNopCreateSettings()
	exp, err := factory.CreateTracesExporter(context.Background(), set, cfg)
	require.NoError(t, err)
	require.NotNil(t, exp)

	defer func() {
		assert.NoError(t, exp.Shutdown(context.Background()))
	}()

	host := componenttest.NewNopHost()
	assert.NoError(t, exp.Start(context.Background(), host))

	assert.EqualValues(t, 0, rcv.requestCount.Load())

	td := ptrace.NewTraces()
	assert.NoError(t, exp.ConsumeTraces(context.Background(), td))

	assert.Never(t, func() bool {
		return rcv.requestCount.Load() > 1
	}, 1*time.Second, 5*time.Millisecond, "Should not retry if RetryInfo is not included into status details by the server.")

	rcv.requestCount.Swap(0)

	st := status.New(codes.ResourceExhausted, "resource exhausted")
	st, _ = st.WithDetails(&errdetails.RetryInfo{
		RetryDelay: durationpb.New(100 * time.Millisecond),
	})
	rcv.setExportError(st.Err())

	assert.NoError(t, exp.ConsumeTraces(context.Background(), td))

	assert.Eventually(t, func() bool {
		return rcv.requestCount.Load() > 1
	}, 10*time.Second, 5*time.Millisecond, "Should retry if RetryInfo is included into status details by the server.")
}

func startServerAndMakeRequest(t *testing.T, exp exporter.Traces, td ptrace.Traces, ln net.Listener) {
	rcv, _ := otlpTracesReceiverOnGRPCServer(ln, false)
	rcv.start()
	defer rcv.srv.GracefulStop()
	// Ensure that initially there is no data in the receiver.
	assert.EqualValues(t, 0, rcv.requestCount.Load())

	// Clone the request and store as expected.
	expectedData := ptrace.NewTraces()
	td.CopyTo(expectedData)

	// Resend the request, this should succeed.
	ctx, cancel := context.WithTimeout(context.Background(), 5*time.Second)
	assert.NoError(t, exp.ConsumeTraces(ctx, td))
	cancel()

	// Wait until it is received.
	assert.Eventually(t, func() bool {
		return rcv.requestCount.Load() > 0
	}, 10*time.Second, 5*time.Millisecond)

	// Verify received span.
	assert.EqualValues(t, 2, rcv.totalItems.Load())
	assert.EqualValues(t, expectedData, rcv.getLastRequest())
}

func TestSendLogData(t *testing.T) {
	// Start an OTLP-compatible receiver.
	ln, err := net.Listen("tcp", "localhost:")
	require.NoError(t, err, "Failed to find an available address to run the gRPC server: %v", err)
	rcv := otlpLogsReceiverOnGRPCServer(ln)
	// Also closes the connection.
	defer rcv.srv.GracefulStop()

	// Start an OTLP exporter and point to the receiver.
	factory := NewFactory()
	cfg := factory.CreateDefaultConfig().(*Config)
	cfg.GRPCClientSettings = configgrpc.GRPCClientSettings{
		Endpoint: ln.Addr().String(),
		TLSSetting: configtls.TLSClientSetting{
			Insecure: true,
		},
	}
	set := exportertest.NewNopCreateSettings()
	set.BuildInfo.Description = "Collector"
	set.BuildInfo.Version = "1.2.3test"
	exp, err := factory.CreateLogsExporter(context.Background(), set, cfg)
	require.NoError(t, err)
	require.NotNil(t, exp)
	defer func() {
		assert.NoError(t, exp.Shutdown(context.Background()))
	}()

	host := componenttest.NewNopHost()

	assert.NoError(t, exp.Start(context.Background(), host))

	// Ensure that initially there is no data in the receiver.
	assert.EqualValues(t, 0, rcv.requestCount.Load())

	// Send empty request.
	ld := plog.NewLogs()
	assert.NoError(t, exp.ConsumeLogs(context.Background(), ld))

	// Wait until it is received.
	assert.Eventually(t, func() bool {
		return rcv.requestCount.Load() > 0
	}, 10*time.Second, 5*time.Millisecond)

	// Ensure it was received empty.
	assert.EqualValues(t, 0, rcv.totalItems.Load())

	// A request with 2 log entries.
	ld = testdata.GenerateLogs(2)

	err = exp.ConsumeLogs(context.Background(), ld)
	assert.NoError(t, err)

	// Wait until it is received.
	assert.Eventually(t, func() bool {
		return rcv.requestCount.Load() > 1
	}, 10*time.Second, 5*time.Millisecond)

	// Verify received logs.
	assert.EqualValues(t, 2, rcv.requestCount.Load())
	assert.EqualValues(t, 2, rcv.totalItems.Load())
	assert.EqualValues(t, ld, rcv.getLastRequest())

	md := rcv.getMetadata()
	require.Equal(t, len(md.Get("User-Agent")), 1)
	require.Contains(t, md.Get("User-Agent")[0], "Collector/1.2.3test")
}

// TestSendArrowTracesNotSupported tests a successful OTLP export w/
// and without Arrow, w/ WaitForReady and without.
func TestSendArrowTracesNotSupported(t *testing.T) {
	// With arrow unsupported
	t.Run("Service Unavailable", func(t *testing.T) {
		t.Run("WaitForReady true", func(t *testing.T) {
			testSendArrowTraces(t, true, false)
		})
		t.Run("WaitForReady false", func(t *testing.T) {
			testSendArrowTraces(t, false, false)
		})
	})
	// With arrow supported
	t.Run("Service Available", func(t *testing.T) {
		t.Run("WaitForReady true", func(t *testing.T) {
			testSendArrowTraces(t, true, true)
		})
		t.Run("WaitForReady false", func(t *testing.T) {
			testSendArrowTraces(t, false, true)
		})
	})
}

func testSendArrowTraces(t *testing.T, clientWaitForReady, streamServiceAvailable bool) {
	// Start an OTLP-compatible receiver.
	ln, err := net.Listen("tcp", "127.0.0.1:")
	require.NoError(t, err, "Failed to find an available address to run the gRPC server: %v", err)

	// Start an OTLP exporter and point to the receiver.
	factory := NewFactory()
	authID := component.NewID("testauth")
	expectedHeader := []string{"arrow-ftw"}
	cfg := factory.CreateDefaultConfig().(*Config)
	cfg.GRPCClientSettings = configgrpc.GRPCClientSettings{
		Endpoint: ln.Addr().String(),
		TLSSetting: configtls.TLSClientSetting{
			Insecure: true,
		},
		WaitForReady: clientWaitForReady,
		Headers: map[string]string{
			"header": expectedHeader[0],
		},
		Auth: &configauth.Authentication{
			AuthenticatorID: authID,
		},
	}
	// Arrow client is enabled, but the server doesn't support it.
	cfg.Arrow = ArrowSettings{
		Enabled:    true,
		NumStreams: 1,
	}

	set := exportertest.NewNopCreateSettings()
	set.TelemetrySettings.Logger = zaptest.NewLogger(t)
	exp, err := factory.CreateTracesExporter(context.Background(), set, cfg)
	require.NoError(t, err)
	require.NotNil(t, exp)

	defer func() {
		assert.NoError(t, exp.Shutdown(context.Background()))
	}()

	type isUserCall struct{}

	host := newHostWithExtensions(
		map[component.ID]component.Component{
			authID: newTestAuthExtension(t, func(ctx context.Context) map[string]string {
				if ctx.Value(isUserCall{}) == nil {
					return nil
				}
				return map[string]string{
					"callerid": "arrow",
				}
			}),
		},
	)
	assert.NoError(t, exp.Start(context.Background(), host))

	rcv, _ := otlpTracesReceiverOnGRPCServer(ln, false)
	if streamServiceAvailable {
		rcv.startStreamMockArrowTraces(t, okStatusFor)
	}

	// Delay the server start, slightly.
	go func() {
		time.Sleep(100 * time.Millisecond)
		rcv.start()
	}()

	// Send two trace items.
	td := testdata.GenerateTraces(2)

	// Set the context key indicating this is per-request state,
	// so the auth extension returns data.
	err = exp.ConsumeTraces(context.WithValue(context.Background(), isUserCall{}, true), td)
	assert.NoError(t, err)

	// Wait until it is received.
	assert.Eventually(t, func() bool {
		return rcv.requestCount.Load() > 0
	}, 10*time.Second, 5*time.Millisecond)

	// Verify two items, one request received.
	assert.EqualValues(t, int32(2), rcv.totalItems.Load())
	assert.EqualValues(t, int32(1), rcv.requestCount.Load())
	assert.EqualValues(t, td, rcv.getLastRequest())

	// Expect the correct metadata, with or without arrow.
	md := rcv.getMetadata()
	require.EqualValues(t, []string{"arrow"}, md.Get("callerid"))
	require.EqualValues(t, expectedHeader, md.Get("header"))
}

func okStatusFor(id string) *arrowpb.StatusMessage {
	return &arrowpb.StatusMessage{
		BatchId:    id,
		StatusCode: arrowpb.StatusCode_OK,
	}
}

func failedStatusFor(id string) *arrowpb.StatusMessage {
	return &arrowpb.StatusMessage{
		BatchId:      id,
		StatusCode:   arrowpb.StatusCode_ERROR,
		ErrorCode:    arrowpb.ErrorCode_INVALID_ARGUMENT,
		ErrorMessage: "test failed",
	}
}

func (r *mockTracesReceiver) startStreamMockArrowTraces(t *testing.T, statusFor func(string) *arrowpb.StatusMessage) {
	ctrl := gomock.NewController(t)

	type binding struct {
		arrowpb.UnsafeArrowStreamServiceServer
		*arrowpbMock.MockArrowStreamServiceServer
	}
	svc := arrowpbMock.NewMockArrowStreamServiceServer(ctrl)

	arrowpb.RegisterArrowStreamServiceServer(r.srv, binding{
		MockArrowStreamServiceServer: svc,
	})
	svc.EXPECT().ArrowStream(gomock.Any()).Times(1).DoAndReturn(func(realSrv arrowpb.ArrowStreamService_ArrowStreamServer) error {
		consumer := arrowRecord.NewConsumer()
		var hdrs []hpack.HeaderField
		hdrsDecoder := hpack.NewDecoder(4096, func(hdr hpack.HeaderField) {
			hdrs = append(hdrs, hdr)
		})
		for {
			records, err := realSrv.Recv()
			if status, ok := status.FromError(err); ok && status.Code() == codes.Canceled {
				break
			}
			require.NoError(t, err)
			got, err := consumer.TracesFrom(records)
			require.NoError(t, err)

			// Reset and parse headers
			hdrs = nil
			_, err = hdrsDecoder.Write(records.Headers)
			require.NoError(t, err)
			md, ok := metadata.FromIncomingContext(realSrv.Context())
			require.True(t, ok)

			for _, hf := range hdrs {
				md[hf.Name] = append(md[hf.Name], hf.Value)
			}

			// Place the metadata into the context, where
			// the test framework (independent of Arrow)
			// receives it.
			ctx := metadata.NewIncomingContext(context.Background(), md)

			for _, traces := range got {
				_, err := r.Export(ctx, ptraceotlp.NewExportRequestFromTraces(traces))
				require.NoError(t, err)
			}
			require.NoError(t, realSrv.Send(&arrowpb.BatchStatus{
				Statuses: []*arrowpb.StatusMessage{
					statusFor(records.BatchId),
				},
			}))
		}
		return nil
	})

}

func TestSendArrowFailedTraces(t *testing.T) {
	// Start an OTLP-compatible receiver.
	ln, err := net.Listen("tcp", "127.0.0.1:")
	require.NoError(t, err, "Failed to find an available address to run the gRPC server: %v", err)

	// Start an OTLP exporter and point to the receiver.
	factory := NewFactory()
	cfg := factory.CreateDefaultConfig().(*Config)
	cfg.GRPCClientSettings = configgrpc.GRPCClientSettings{
		Endpoint: ln.Addr().String(),
		TLSSetting: configtls.TLSClientSetting{
			Insecure: true,
		},
		WaitForReady: true,
	}
	// Arrow client is enabled, but the server doesn't support it.
	cfg.Arrow = ArrowSettings{
		Enabled:    true,
		NumStreams: 1,
	}
	cfg.QueueSettings.Enabled = false

	set := exportertest.NewNopCreateSettings()
	set.TelemetrySettings.Logger = zaptest.NewLogger(t)
	exp, err := factory.CreateTracesExporter(context.Background(), set, cfg)
	require.NoError(t, err)
	require.NotNil(t, exp)

	defer func() {
		assert.NoError(t, exp.Shutdown(context.Background()))
	}()

	host := componenttest.NewNopHost()
	assert.NoError(t, exp.Start(context.Background(), host))

	rcv, _ := otlpTracesReceiverOnGRPCServer(ln, false)
	rcv.startStreamMockArrowTraces(t, failedStatusFor)

	// Delay the server start, slightly.
	go func() {
		time.Sleep(100 * time.Millisecond)
		rcv.start()
	}()

	// Send two trace items.
	td := testdata.GenerateTraces(2)
	err = exp.ConsumeTraces(context.Background(), td)
	assert.Error(t, err)
	assert.Contains(t, err.Error(), "test failed")

	// Wait until it is received.
	assert.Eventually(t, func() bool {
		return rcv.requestCount.Load() > 0
	}, 10*time.Second, 5*time.Millisecond)

	// Verify two items, one request received.
	assert.EqualValues(t, int32(2), rcv.totalItems.Load())
	assert.EqualValues(t, int32(1), rcv.requestCount.Load())
	assert.EqualValues(t, td, rcv.getLastRequest())
}<|MERGE_RESOLUTION|>--- conflicted
+++ resolved
@@ -290,16 +290,11 @@
 		TLSSetting: configtls.TLSClientSetting{
 			Insecure: true,
 		},
-<<<<<<< HEAD
-		Headers: map[string]string{
-			"header": expectedHeader[0],
+		Headers: map[string]configopaque.String{
+			"header": configopaque.String(expectedHeader[0]),
 		},
 		Auth: &configauth.Authentication{
 			AuthenticatorID: authID,
-=======
-		Headers: map[string]configopaque.String{
-			"header": "header-value",
->>>>>>> 7cf999e4
 		},
 	}
 	set := exportertest.NewNopCreateSettings()
@@ -829,8 +824,8 @@
 			Insecure: true,
 		},
 		WaitForReady: clientWaitForReady,
-		Headers: map[string]string{
-			"header": expectedHeader[0],
+		Headers: map[string]configopaque.String{
+			"header": configopaque.String(expectedHeader[0]),
 		},
 		Auth: &configauth.Authentication{
 			AuthenticatorID: authID,
